--- conflicted
+++ resolved
@@ -84,30 +84,21 @@
 
 	//! Gets a shared pointer to the diffractometer related to the experiment
 	std::shared_ptr<Diffractometer> getDiffractometer() const;
-<<<<<<< HEAD
-	//! Get a reference to the data
-	const std::map<std::string,IData*>& getData() const;
-	//! Gets the pointer to a given data stored in the experiment
-	IData* getData(const std::string& name);
-=======
 
-	//! Get a reference to the dat
+    //! Get a reference to the data
     const std::map<std::string,std::shared_ptr<IData>>& getData() const;
 
 	//! Gets the pointer to a given data stored in the experiment
     std::shared_ptr<IData> getData(std::string name);
 
->>>>>>> 437e9c26
 	//! Gets the names of the data stored in the experiment
 	std::vector<std::string> getDataNames() const;
 
 	//! Gets the name of the experiment
-<<<<<<< HEAD
-	const std::string& getName() const;
-=======
-	std::string getName() const;
 
->>>>>>> 437e9c26
+    const std::string& getName() const;
+    //std::string getName() const;
+
 	//! Sets the name of the experiment
 	void setName(const std::string& name);
 
