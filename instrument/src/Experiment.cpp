#include <iostream>
#include <stdexcept>
#include <utility>

#include "Monochromator.h"
#include "Diffractometer.h"
#include "DiffractometerStore.h"
#include "Experiment.h"
#include "IData.h"
#include "Source.h"

namespace SX
{

namespace Instrument
{

Experiment::Experiment(const Experiment& other)
: _name(other._name),
  _diffractometerName(other._diffractometerName),
  _diffractometer(other._diffractometer),
  _data(other._data)
{
}

Experiment::Experiment(const std::string& name, const std::string& diffractometerName)
: _name(name),
  _diffractometerName(diffractometerName),
  _data()
{
	DiffractometerStore* ds=DiffractometerStore::Instance();
	_diffractometer = std::shared_ptr<Diffractometer>(ds->buildDiffractomer(diffractometerName));
}

Experiment::Experiment(const std::string& diffractometerName)
: _name("experiment"),
  _diffractometerName(diffractometerName),
  _data()
{
	DiffractometerStore* ds=DiffractometerStore::Instance();
	_diffractometer = std::shared_ptr<Diffractometer>(ds->buildDiffractomer(diffractometerName));
}

Experiment::~Experiment()
{
}

Experiment& Experiment::operator=(const Experiment& other)
{
	if (this != &other)
	{
		_name = other._name;
		_diffractometerName = other._diffractometerName;
		_diffractometer = other._diffractometer;
		_data = other._data;
	}
	return *this;
}

std::shared_ptr<Diffractometer> Experiment::getDiffractometer() const
{
	return _diffractometer;
}

const std::string& Experiment::getDiffractometerType() const
{
	return _diffractometerName;
}

std::vector<std::string> Experiment::getDataNames() const
{
	std::vector<std::string> v;
	v.reserve(_data.size());
	std::for_each(_data.begin(),_data.end(),[&v]
                                             (const std::map<std::string,std::shared_ptr<IData>>::value_type& p)
	                                         {v.push_back(p.first);});

	return v;
}

const std::map<std::string,std::shared_ptr<IData>>& Experiment::getData() const
{
	return _data;
}

<<<<<<< HEAD
IData* Experiment::getData(const std::string& name)
=======
std::shared_ptr<IData> Experiment::getData(std::string name)
>>>>>>> 437e9c26
{
	auto it=_data.find(name);
	if (it == _data.end())
		throw std::runtime_error("The data "+name+" could not be found in the experiment "+_name);

	return _data[name];
}

const std::string& Experiment::getName() const
{
	return _name;
}

void Experiment::setName(const std::string& name)
{
	_name = name;
}

void Experiment::addData(std::shared_ptr<IData> data)
{

	// Add the data only if it does not exist in the current data map
	std::string basename=data->getBasename();
	auto it=_data.find(basename);
	if (it != _data.end())
		return ;

	std::string diffName = data->getMetadata()->getKey<std::string>("Instrument");

	if (!(diffName.compare(_diffractometer->getName())==0))
		throw std::runtime_error("Mismatch between the diffractometers assigned to the experiment and the data");

	double wav=data->getMetadata()->getKey<double>("wavelength");

    // ensure that there is at least one monochromator!
    if ( _diffractometer->getSource()->getNMonochromators() == 0 ) {
        Monochromator mono("mono");
        _diffractometer->getSource()->addMonochromator(&mono);
    }

	if (_data.empty())
	{
		_diffractometer->getSource()->setWavelength(wav);
	}
	else
	{
		if (std::abs(wav-_diffractometer->getSource()->getWavelength())>1e-5)
			throw std::runtime_error("trying to mix data with different wavelengths");
	}

    _data.insert(std::pair<std::string,std::shared_ptr<IData>>(basename,data));
}

bool Experiment::hasData(const std::string& name) const
{
	auto it=_data.find(name);
	return (it != _data.end());
}

void Experiment::removeData(const std::string& name)
{
	auto it=_data.find(name);
	if (it != _data.end())
		_data.erase(it);
}


} // end namespace Instrument

} // end namespace SX<|MERGE_RESOLUTION|>--- conflicted
+++ resolved
@@ -83,11 +83,8 @@
 	return _data;
 }
 
-<<<<<<< HEAD
-IData* Experiment::getData(const std::string& name)
-=======
+
 std::shared_ptr<IData> Experiment::getData(std::string name)
->>>>>>> 437e9c26
 {
 	auto it=_data.find(name);
 	if (it == _data.end())
