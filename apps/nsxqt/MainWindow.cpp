--- conflicted
+++ resolved
@@ -554,12 +554,7 @@
     std::vector<std::shared_ptr<DataSet>> numors = _session->getSelectedNumors();
     std::vector<sptrPeak3D> bad_peaks;
 
-<<<<<<< HEAD
-    for (std::shared_ptr<DataSet> numor: numors)
-    {
-=======
-    for (std::shared_ptr<IData> numor: numors) {
->>>>>>> ab9d5b76
+    for (std::shared_ptr<DataSet> numor: numors) {
         std::set<sptrPeak3D>& peaks = numor->getPeaks();
 
         total_peaks += peaks.size();
