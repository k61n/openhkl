#include <map>
#include <string>

#include <QMenu>

#include <Eigen/Dense>

#include <QItemSelectionModel>
#include <QMessageBox>
#include <QStandardItemModel>

#include <nsxlib/AutoIndexer.h>
#include <nsxlib/DataSet.h>
#include <nsxlib/Diffractometer.h>
#include <nsxlib/Experiment.h>
#include <nsxlib/Logger.h>
#include <nsxlib/ProgressHandler.h>
#include <nsxlib/Sample.h>
#include <nsxlib/UnitCell.h>
#include <nsxlib/Units.h>

#include "DialogAutoIndexing.h"
#include "CollectedPeaksModel.h"
#include "CollectedPeaksDelegate.h"

#include "ui_DialogAutoIndexing.h"

DialogAutoIndexing::DialogAutoIndexing(nsx::sptrExperiment experiment, nsx::PeakList peaks, QWidget *parent):
    QDialog(parent),
    ui(new Ui::DialogAutoIndexing),
    _experiment(experiment),
    _peaks(peaks)
{
    ui->setupUi(this);
    setModal(true);
    _unitCells = _experiment->getDiffractometer()->getSample()->unitCells();

    for (auto uc : _unitCells) {
        ui->unitCells->addItem(QString::fromStdString(uc->getName()));
    }
    connect(ui->index,SIGNAL(clicked()),this,SLOT(autoIndex()));

    // Accept solution and set Unit-Cell
    connect(ui->solutions->verticalHeader(),SIGNAL(sectionDoubleClicked(int)),this,SLOT(selectSolution(int)));
}

DialogAutoIndexing::~DialogAutoIndexing()
{
    delete ui;
}

void DialogAutoIndexing::autoIndex()
{
    auto handler = std::make_shared<nsx::ProgressHandler>();

    handler->setCallback([=]() {
       auto log = handler->getLog();
       for (auto&& msg: log) {
           nsx::info() << msg.c_str();
       }
    });

    nsx::AutoIndexer indexer(handler);

    if (_unitCells.empty()) {
        throw std::runtime_error("cannot auto index: no unit cell");
    }

    nsx::sptrUnitCell selectedUnitCell = _unitCells[ui->unitCells->currentIndex()];

    // Clear the current solution list
    _solutions.clear();


    for (auto peak : _peaks) {
        indexer.addPeak(peak);
    }

    nsx::IndexerParameters params;

    params.subdiv = 5;
    params.maxdim = ui->maxCellDim->value();
    params.nSolutions = ui->maxNumSolutions->value();
<<<<<<< HEAD
    params.nStacks = ui->nStacks->value();
    params.indexingTolerance = selectedUnitCell->indexingTolerance();
=======
    params.nVertices = ui->nVertices->value();
    params.HKLTolerance = selectedUnitCell->getHKLTolerance();
>>>>>>> 6fdea687

    params.niggliReduction = ui->niggliReduction->isChecked();
    params.niggliTolerance = ui->niggliTolerance->value();
    params.gruberTolerance = ui->gruberTolerance->value();

    try {
        indexer.autoIndex(params);
    } catch (...) {
        nsx::error() << "failed to auto index!";
        return;
    }
    _solutions = indexer.getSolutions();

    for (auto&& sol: _solutions) {
        sol.first->setName(selectedUnitCell->getName());
    }

    buildSolutionsTable();
}

void DialogAutoIndexing::buildSolutionsTable()
{
    // Create table with 9 columns
    QStandardItemModel* model=new QStandardItemModel(_solutions.size(),9,this);
    model->setHorizontalHeaderItem(0,new QStandardItem("a"));
    model->setHorizontalHeaderItem(1,new QStandardItem("b"));
    model->setHorizontalHeaderItem(2,new QStandardItem("c"));
    model->setHorizontalHeaderItem(3,new QStandardItem(QString((QChar) 0x03B1)));
    model->setHorizontalHeaderItem(4,new QStandardItem(QString((QChar) 0x03B2)));
    model->setHorizontalHeaderItem(5,new QStandardItem(QString((QChar) 0x03B3)));
    model->setHorizontalHeaderItem(6,new QStandardItem("Volume"));
    model->setHorizontalHeaderItem(7,new QStandardItem("Bravais Type"));
    model->setHorizontalHeaderItem(8,new QStandardItem("Quality"));

    using nsx::deg;

    // Display solutions
    for (unsigned int i=0;i<_solutions.size();++i) {
        auto& cell=_solutions[i].first;
        double quality=_solutions[i].second;
        nsx::CellCharacter ch = cell->character();
        nsx::CellCharacter sigma = cell->characterSigmas();

        QStandardItem* col1=new QStandardItem(QString::number(ch.a,'f',3) + "("+ QString::number(sigma.a*1000,'f',0)+")");
        QStandardItem* col2=new QStandardItem(QString::number(ch.b,'f',3) + "("+ QString::number(sigma.b*1000,'f',0)+")");
        QStandardItem* col3=new QStandardItem(QString::number(ch.c,'f',3) + "("+ QString::number(sigma.c*1000,'f',0)+")");
        QStandardItem* col4=new QStandardItem(QString::number(ch.alpha/deg,'f',3)+ "("+ QString::number(sigma.alpha/deg*1000,'f',0)+")");
        QStandardItem* col5=new QStandardItem(QString::number(ch.beta/deg,'f',3)+"("+ QString::number(sigma.beta/deg*1000,'f',0)+")");
        QStandardItem* col6=new QStandardItem(QString::number(ch.gamma/deg,'f',3)+ "("+ QString::number(sigma.gamma/deg*1000,'f',0)+")");
        QStandardItem* col7=new QStandardItem(QString::number(cell->volume(),'f',3));
        QStandardItem* col8=new QStandardItem(QString::fromStdString(cell->getBravaisTypeSymbol()));
        QStandardItem* col9=new QStandardItem(QString::number(quality,'f',2)+"%");
        model->setItem(i,0,col1);
        model->setItem(i,1,col2);
        model->setItem(i,2,col3);
        model->setItem(i,3,col4);
        model->setItem(i,4,col5);
        model->setItem(i,5,col6);
        model->setItem(i,6,col7);
        model->setItem(i,7,col8);
        model->setItem(i,8,col9);
    }
    ui->solutions->setModel(model);
}

void DialogAutoIndexing::selectSolution(int index)
{
    *_unitCells[ui->unitCells->currentIndex()] = *_solutions[index].first;
    QString solutionNumber = QString::number(index+1);
    QString selectedUnitCellName = ui->unitCells->currentText();
    QMessageBox::information(this, tr("NSXTool"),tr("Solution %1 set to %2 unit cell").arg(solutionNumber,selectedUnitCellName));
    emit cellUpdated(_unitCells[ui->unitCells->currentIndex()]);
}<|MERGE_RESOLUTION|>--- conflicted
+++ resolved
@@ -81,14 +81,8 @@
     params.subdiv = 5;
     params.maxdim = ui->maxCellDim->value();
     params.nSolutions = ui->maxNumSolutions->value();
-<<<<<<< HEAD
-    params.nStacks = ui->nStacks->value();
     params.indexingTolerance = selectedUnitCell->indexingTolerance();
-=======
     params.nVertices = ui->nVertices->value();
-    params.HKLTolerance = selectedUnitCell->getHKLTolerance();
->>>>>>> 6fdea687
-
     params.niggliReduction = ui->niggliReduction->isChecked();
     params.niggliTolerance = ui->niggliTolerance->value();
     params.gruberTolerance = ui->gruberTolerance->value();
