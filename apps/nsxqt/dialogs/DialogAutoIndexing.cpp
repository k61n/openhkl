#include <map>
#include <string>

#include <QMenu>

#include <Eigen/Dense>

#include <QItemSelectionModel>
#include <QMessageBox>
#include <QStandardItemModel>

#include <nsxlib/AutoIndexer.h>
#include <nsxlib/DataSet.h>
#include <nsxlib/Diffractometer.h>
#include <nsxlib/Experiment.h>
#include <nsxlib/Logger.h>
#include <nsxlib/Peak3D.h>
#include <nsxlib/ProgressHandler.h>
#include <nsxlib/Sample.h>
#include <nsxlib/UnitCell.h>
#include <nsxlib/Units.h>

#include "CollectedPeaksDelegate.h"
#include "CollectedPeaksModel.h"
#include "DialogAutoIndexing.h"
#include "ExperimentItem.h"
#include "InstrumentItem.h"
#include "MetaTypes.h"
#include "SampleItem.h"

#include "ui_DialogAutoIndexing.h"

DialogAutoIndexing::DialogAutoIndexing(ExperimentItem* experiment_item, nsx::PeakList peaks, QWidget *parent):
    QDialog(parent),
    ui(new Ui::DialogAutoIndexing),
    _experiment_item(experiment_item),
    _peaks(peaks),
    _unitCell(nullptr)
{
    ui->setupUi(this);
    setModal(true);
<<<<<<< HEAD
    _unitCells = _experiment_item->experiment()->diffractometer()->getSample()->unitCells();

    for (auto unit_cell : _unitCells) {
        ui->unitCells->addItem(QString::fromStdString(unit_cell->name()));
    }

    //connect(ui->addUnitCell,SIGNAL(clicked()),this,SLOT(addUnitCell()));
=======
>>>>>>> b3f5d1a3

    connect(ui->index,SIGNAL(clicked()),this,SLOT(autoIndex()));

    // Accept solution and set Unit-Cell
    connect(ui->solutions->verticalHeader(),SIGNAL(sectionDoubleClicked(int)),this,SLOT(selectSolution(int)));

<<<<<<< HEAD
    // get set of default values to populate controls
    nsx::IndexerParameters params;

    ui->gruberTolerance->setMinimum(0);
    ui->gruberTolerance->setMaximum(100);
    ui->gruberTolerance->setValue(params.gruberTolerance);

    ui->maxCellDim->setMinimum(0);
    ui->maxCellDim->setMaximum(9999);
    ui->maxCellDim->setValue(params.maxdim);

    ui->nSolutions->setMinimum(3);
    ui->nSolutions->setMaximum(9999);
    ui->nSolutions->setValue(params.nSolutions);

    ui->nVertices->setMinimum(100);
    ui->nVertices->setMaximum(999999);
    ui->nVertices->setValue(params.nVertices);

    ui->subdiv->setMinimum(0);
    ui->subdiv->setMaximum(999999);
    ui->subdiv->setValue(params.subdiv);
=======
    connect(ui->cancelOK,SIGNAL(rejected()),this,SLOT(reject()));
    connect(ui->cancelOK,SIGNAL(accepted()),this,SLOT(accept()));
>>>>>>> b3f5d1a3
}

DialogAutoIndexing::~DialogAutoIndexing()
{
    delete ui;
}

void DialogAutoIndexing::autoIndex()
{
    auto handler = std::make_shared<nsx::ProgressHandler>();

    handler->setCallback([=]() {
       auto log = handler->getLog();
       for (auto&& msg: log) {
           nsx::info() << msg.c_str();
       }
    });

    nsx::AutoIndexer indexer(handler);

    // Clear the current solution list
    _solutions.clear();

    for (auto peak : _peaks) {
        indexer.addPeak(peak);
    }

    nsx::IndexerParameters params;

    params.subdiv = ui->subdiv->value();;
    params.maxdim = ui->maxCellDim->value();
<<<<<<< HEAD
    params.nSolutions = ui->nSolutions->value();
    params.indexingTolerance = selectedUnitCell->indexingTolerance();
=======
    params.nSolutions = ui->maxNumSolutions->value();
    params.indexingTolerance = ui->indexingTolerance->value();
>>>>>>> b3f5d1a3
    params.nVertices = ui->nVertices->value();
    params.niggliReduction = ui->niggliReduction->isChecked();
    params.niggliTolerance = ui->niggliTolerance->value();
    params.gruberTolerance = ui->gruberTolerance->value();
    params.maxdim = ui->maxCellDim->value();

    try {
        indexer.autoIndex(params);
    } catch (...) {
        nsx::error() << "failed to auto index!";
        return;
    }
    _solutions = indexer.getSolutions();

    for (auto&& sol: _solutions) {
        sol.first->setName("new unit cell");
    }

    buildSolutionsTable();
}

void DialogAutoIndexing::buildSolutionsTable()
{
    // Create table with 9 columns
    QStandardItemModel* model = new QStandardItemModel(_solutions.size(),9,this);
    model->setHorizontalHeaderItem(0,new QStandardItem("a"));
    model->setHorizontalHeaderItem(1,new QStandardItem("b"));
    model->setHorizontalHeaderItem(2,new QStandardItem("c"));
    model->setHorizontalHeaderItem(3,new QStandardItem(QString((QChar) 0x03B1)));
    model->setHorizontalHeaderItem(4,new QStandardItem(QString((QChar) 0x03B2)));
    model->setHorizontalHeaderItem(5,new QStandardItem(QString((QChar) 0x03B3)));
    model->setHorizontalHeaderItem(6,new QStandardItem("Volume"));
    model->setHorizontalHeaderItem(7,new QStandardItem("Bravais type"));
    model->setHorizontalHeaderItem(8,new QStandardItem("Quality"));

    using nsx::deg;

    // Display solutions
    for (unsigned int i=0;i<_solutions.size();++i) {
        auto& cell=_solutions[i].first;
        double quality=_solutions[i].second;

        nsx::CellCharacter ch = cell->character();
        nsx::CellCharacter sigma = cell->characterSigmas();

        QStandardItem* col1 = new QStandardItem(QString::number(ch.a,'f',3) + "("+ QString::number(sigma.a*1000,'f',0)+")");
        QStandardItem* col2 = new QStandardItem(QString::number(ch.b,'f',3) + "("+ QString::number(sigma.b*1000,'f',0)+")");
        QStandardItem* col3 = new QStandardItem(QString::number(ch.c,'f',3) + "("+ QString::number(sigma.c*1000,'f',0)+")");
        QStandardItem* col4 = new QStandardItem(QString::number(ch.alpha/deg,'f',3)+ "("+ QString::number(sigma.alpha/deg*1000,'f',0)+")");
        QStandardItem* col5 = new QStandardItem(QString::number(ch.beta/deg,'f',3)+"("+ QString::number(sigma.beta/deg*1000,'f',0)+")");
        QStandardItem* col6 = new QStandardItem(QString::number(ch.gamma/deg,'f',3)+ "("+ QString::number(sigma.gamma/deg*1000,'f',0)+")");
        QStandardItem* col7 = new QStandardItem(QString::number(cell->volume(),'f',3));
        QStandardItem* col8 = new QStandardItem(QString::fromStdString(cell->bravaisTypeSymbol()));
        QStandardItem* col9 = new QStandardItem(QString::number(quality,'f',2)+"%");

        model->setItem(i,0,col1);
        model->setItem(i,1,col2);
        model->setItem(i,2,col3);
        model->setItem(i,3,col4);
        model->setItem(i,4,col5);
        model->setItem(i,5,col6);
        model->setItem(i,6,col7);
        model->setItem(i,7,col8);
        model->setItem(i,8,col9);
    }
    ui->solutions->setModel(model);
}

void DialogAutoIndexing::selectSolution(int index)
{
    _unitCell = _solutions[index].first;
    _unitCell->setName("new unit cell");

    QMessageBox::information(this, tr("NSXTool"),tr("Solution %1 set").arg(QString::number(index+1)));
}

nsx::sptrUnitCell DialogAutoIndexing::unitCell()
{
    return _unitCell;
}<|MERGE_RESOLUTION|>--- conflicted
+++ resolved
@@ -39,23 +39,19 @@
 {
     ui->setupUi(this);
     setModal(true);
-<<<<<<< HEAD
-    _unitCells = _experiment_item->experiment()->diffractometer()->getSample()->unitCells();
+    //_unitCells = _experiment_item->experiment()->diffractometer()->getSample()->unitCells();
 
-    for (auto unit_cell : _unitCells) {
-        ui->unitCells->addItem(QString::fromStdString(unit_cell->name()));
-    }
+    //for (auto unit_cell : _unitCells) {
+    //    ui->unitCells->addItem(QString::fromStdString(unit_cell->name()));
+    //}
 
     //connect(ui->addUnitCell,SIGNAL(clicked()),this,SLOT(addUnitCell()));
-=======
->>>>>>> b3f5d1a3
 
     connect(ui->index,SIGNAL(clicked()),this,SLOT(autoIndex()));
 
     // Accept solution and set Unit-Cell
     connect(ui->solutions->verticalHeader(),SIGNAL(sectionDoubleClicked(int)),this,SLOT(selectSolution(int)));
 
-<<<<<<< HEAD
     // get set of default values to populate controls
     nsx::IndexerParameters params;
 
@@ -78,10 +74,8 @@
     ui->subdiv->setMinimum(0);
     ui->subdiv->setMaximum(999999);
     ui->subdiv->setValue(params.subdiv);
-=======
     connect(ui->cancelOK,SIGNAL(rejected()),this,SLOT(reject()));
     connect(ui->cancelOK,SIGNAL(accepted()),this,SLOT(accept()));
->>>>>>> b3f5d1a3
 }
 
 DialogAutoIndexing::~DialogAutoIndexing()
@@ -113,13 +107,9 @@
 
     params.subdiv = ui->subdiv->value();;
     params.maxdim = ui->maxCellDim->value();
-<<<<<<< HEAD
     params.nSolutions = ui->nSolutions->value();
-    params.indexingTolerance = selectedUnitCell->indexingTolerance();
-=======
-    params.nSolutions = ui->maxNumSolutions->value();
-    params.indexingTolerance = ui->indexingTolerance->value();
->>>>>>> b3f5d1a3
+    // todo: restore this functionality in dialog?
+    params.indexingTolerance = 0.2;
     params.nVertices = ui->nVertices->value();
     params.niggliReduction = ui->niggliReduction->isChecked();
     params.niggliTolerance = ui->niggliTolerance->value();
