#pragma once

#include <memory>
#include <vector>

#include <QDialog>

#include <nsxlib/CrystalTypes.h>
#include <nsxlib/InstrumentTypes.h>

namespace Ui
{
class DialogAutoIndexing;
}

class ExperimentItem;

class DialogAutoIndexing : public QDialog
{
    Q_OBJECT

public:

    explicit DialogAutoIndexing(ExperimentItem* experiment_item, const nsx::PeakList peaks, QWidget *parent=0);
    ~DialogAutoIndexing();
    void buildSolutionsTable();

    nsx::sptrUnitCell unitCell();

public slots:
    void autoIndex();

private slots:
<<<<<<< HEAD
    void addUnitCell();
=======

>>>>>>> b3f5d1a3
    void selectSolution(int);

signals:
    void cellUpdated(nsx::sptrUnitCell);

private:
    Ui::DialogAutoIndexing *ui;
    ExperimentItem* _experiment_item;
    nsx::PeakList _peaks;
    std::vector<std::pair<nsx::sptrUnitCell,double>> _solutions;

    nsx::sptrUnitCell _unitCell;
};<|MERGE_RESOLUTION|>--- conflicted
+++ resolved
@@ -31,11 +31,8 @@
     void autoIndex();
 
 private slots:
-<<<<<<< HEAD
-    void addUnitCell();
-=======
+    //void addUnitCell();
 
->>>>>>> b3f5d1a3
     void selectSolution(int);
 
 signals:
