/*
 * nsxtool : Neutron Single Crystal analysis toolkit
 ------------------------------------------------------------------------------------------
 Copyright (C)
 2016- Laurent C. Chapon, Eric Pellegrini, Jonathan Fisher

 Institut Laue-Langevin
 BP 156
 6, rue Jules Horowitz
 38042 Grenoble Cedex 9
 France
 chapon[at]ill.fr
 pellegrini[at]ill.fr

 Forschungszentrum Juelich GmbH
 52425 Juelich
 Germany
 j.fisher[at]fz-juelich.de

 This library is free software; you can redistribute it and/or
 modify it under the terms of the GNU Lesser General Public
 License as published by the Free Software Foundation; either
 version 2.1 of the License, or (at your option) any later version.

 This library is distributed in the hope that it will be useful,
 but WITHOUT ANY WARRANTY; without even the implied warranty of
 MERCHANTABILITY or FITNESS FOR A PARTICULAR PURPOSE.  See the GNU
 Lesser General Public License for more details.

 You should have received a copy of the GNU Lesser General Public
 License along with this library; if not, write to the Free Software
 Foundation, Inc., 51 Franklin Street, Fifth Floor, Boston, MA  02110-1301  USA
 *
 */

#include <fstream>
#include <map>
#include <memory>
#include <stdexcept>
#include <vector>

#include <hdf5.h>
#include <H5Exception.h>

#include <QAbstractItemView>
#include <QDate>
#include <QFileDialog>
#include <QFileInfo>
#include <QKeyEvent>

#include <QList>
#include <QListIterator>
#include <QMenu>
#include <QModelIndexList>
#include <QStandardItem>
#include <QString>
#include <QVector>

#include <nsxlib/CC.h>
#include <nsxlib/CrystalTypes.h>
#include <nsxlib/DataReaderFactory.h>
#include <nsxlib/Detector.h>
#include <nsxlib/Diffractometer.h>
#include <nsxlib/Ellipsoid.h>
#include <nsxlib/FitProfile.h>
#include <nsxlib/GeometryTypes.h>
#include <nsxlib/InstrumentState.h>
#include <nsxlib/Logger.h>
#include <nsxlib/MergedData.h>
#include <nsxlib/MergedPeak.h>
#include <nsxlib/MillerIndex.h>
#include <nsxlib/Peak3D.h>
#include <nsxlib/PeakFilter.h>
#include <nsxlib/PeakFinder.h>
#include <nsxlib/PeakPredictor.h>
#include <nsxlib/ProgressHandler.h>
#include <nsxlib/ReciprocalVector.h>
#include <nsxlib/ResolutionShell.h>
#include <nsxlib/RFactor.h>
#include <nsxlib/Sample.h>
#include <nsxlib/ShapeLibrary.h>
#include <nsxlib/SpaceGroup.h>
#include <nsxlib/StrongPeakIntegrator.h>
#include <nsxlib/Source.h>
#include <nsxlib/UnitCell.h>

#include "AbsorptionDialog.h"
#include "DataItem.h"
#include "DetectorItem.h"
#include "DetectorScene.h"
#include "DialogCalculatedPeaks.h"
#include "DialogExperiment.h"
#include "DialogPeakFind.h"
#include "DialogStatistics.h"
#include "ExperimentItem.h"
#include "FriedelDialog.h"
#include "GLSphere.h"
#include "GLWidget.h"
#include "InstrumentItem.h"
#include "MCAbsorptionDialog.h"
#include "NumorItem.h"
#include "PeakListItem.h"
#include "PeakTableView.h"
#include "ProgressView.h"
#include "QCustomPlot.h"
#include "PeaksItem.h"
#include "ResolutionCutoffDialog.h"
#include "SampleItem.h"
#include "SessionModel.h"
#include "SourceItem.h"
#include "TreeItem.h"
#include "UnitCellItem.h"

#include "ui_MainWindow.h"
#include "ui_ScaleDialog.h"

SessionModel::SessionModel()
{
    connect(this,SIGNAL(itemChanged(QStandardItem*)),this,SLOT(onItemChanged(QStandardItem*)));
}

SessionModel::~SessionModel()
{
    // _model should be deleted automatically during destructor by QT
    //delete _model;
}

void SessionModel::onItemChanged(QStandardItem* item)
{
    if (auto p = dynamic_cast<UnitCellItem*>(item)) {
        // The first item of the Sample item branch is the SampleShapeItem, skip it
        int idx = p->index().row()- 1;
        auto expt = p->experiment();
        auto uc = expt->getDiffractometer()->getSample()->unitCell(idx);
        uc->setName(p->text().toStdString());
    }
}

nsx::DataList SessionModel::getSelectedNumors(ExperimentItem* item) const
{
    nsx::DataList numors;

    QList<QStandardItem*> dataItems = findItems(QString("Data"),Qt::MatchCaseSensitive|Qt::MatchRecursive);

    for (const auto& it : dataItems) {
        for (auto i=0;i < rowCount(it->index());++i) {
            if (it->child(i)->checkState() == Qt::Checked) {
                if (auto ptr = dynamic_cast<NumorItem*>(it->child(i))) {
                    if (it->parent() == item)
                        numors.push_back(ptr->getData());
                }
            }
        }
    }

    return numors;
}

void SessionModel::setFilename(QString name)
{
    _filename = name;
}

QString SessionModel::getFilename()
{
    return _filename;
}

void SessionModel::setColorMap(const std::string &name)
{
    _colormap = name;
}

std::string SessionModel::getColorMap() const
{
    return _colormap;
}

nsx::DataList SessionModel::getSelectedNumors() const
{
    nsx::DataList numors;

    QList<QStandardItem*> dataItems = findItems(QString("Data"),Qt::MatchCaseSensitive|Qt::MatchRecursive);

    for (const auto& it : dataItems) {
        for (auto i=0;i < rowCount(it->index());++i) {
            if (it->child(i)->checkState() == Qt::Checked) {
                if (auto ptr = dynamic_cast<NumorItem*>(it->child(i)))
                    numors.push_back(ptr->getData());
            }
        }
    }

    return numors;
}

#if 1
nsx::PeakList SessionModel::peaks(const nsx::DataSet* data) const
{  
    nsx::PeakList list;

    for (auto i = 0; i < rowCount(); ++i) {
        auto& exp_item = dynamic_cast<ExperimentItem&>(*item(i));
        auto&& peaks = exp_item.peaks().selectedPeaks();

        for (auto peak: peaks) {
            if (data == nullptr || peak->data().get() == data) {
                list.push_back(peak);
            }
        }
    }
    return list;
}
#endif

void SessionModel::createNewExperiment()
{
    std::unique_ptr<DialogExperiment> dlg;

    // DialogExperiment could throw an exception if it fails to read the resource files
    try {
        dlg = std::unique_ptr<DialogExperiment>(new DialogExperiment());

        // The user pressed cancel, return
        if (!dlg->exec())
            return;

        // If no experiment name is provided, pop up a warning
        if (dlg->getExperimentName().isEmpty()) {
            nsx::error() << "Empty experiment name";
            return;
        }
    }
<<<<<<< HEAD

    avg_d /= n_good_peaks;

    nsx::debug() << "Done applying resolution cutoff. Removed " << n_bad_peaks << " peaks.";
    nsx::debug() << "Average value of d for good peaks is " << avg_d;
}


void SessionModel::writeLog()
{
    nsx::PeakFilter peak_filter;
    nsx::PeakList filtered_peaks;
    filtered_peaks = peak_filter.selected(_peaks,true);
    filtered_peaks = peak_filter.hasUnitCell(filtered_peaks);

    if (filtered_peaks.empty()) {
        nsx::error() << "No valid peaks in the table";
        return;
    }

    auto cell = filtered_peaks[0]->activeUnitCell();

    filtered_peaks = peak_filter.unitCell(filtered_peaks,cell);
    filtered_peaks = peak_filter.indexed(filtered_peaks,cell,cell->indexingTolerance());

    DialogStatistics dialog(filtered_peaks,cell->spaceGroup());

    // return if user cancels dialog
    if (!dialog.exec()) {
        return;
    }
}

void SessionModel::autoAssignUnitCell()
{
    auto numors = getSelectedNumors();

    for (auto&& numor: numors) {
        auto sample = numor->diffractometer()->getSample();
        nsx::PeakList numor_peaks = peaks(numor.get());

        nsx::PeakFilter peak_filter;
        nsx::PeakList filtered_peaks;
        filtered_peaks = peak_filter.selected(numor_peaks,true);

        for (auto peak : filtered_peaks) {
            Eigen::RowVector3d hkl;
            bool assigned = false;

            for (size_t i = 0; i < sample->getNCrystals(); ++i) {
                auto cell = sample->unitCell(i);
                nsx::MillerIndex hkl(peak->q(), *cell);
                if (hkl.indexed(cell->indexingTolerance())) {
                    peak->addUnitCell(cell, true);
                    assigned = true;
                    break;
                }
            }

            // could not assign unit cell
            if (assigned == false) {
                peak->setSelected(false);
            }
        }
    }
    nsx::debug() << "Done auto assigning unit cells";
}

nsx::PeakList SessionModel::peaks(const nsx::DataSet* data) const
{  
    if (data == nullptr) {
        return _peaks;
    }

    nsx::PeakList data_peaks;

    for (auto peak: _peaks) {
        if (peak->data().get() == data) {
            data_peaks.push_back(peak);
        }
    }
    return data_peaks;
}

void SessionModel::addPeak(nsx::sptrPeak3D peak)
{
    _peaks.push_back(peak);
}

void SessionModel::removePeak(nsx::sptrPeak3D peak)
{
    auto it = std::find(_peaks.begin(),_peaks.end(),peak);
    if (it != _peaks.end()) {
        _peaks.erase(it);
    }
}

nsx::sptrShapeLibrary SessionModel::library() const
{
    return _library;
}

void SessionModel::updateShapeLibrary(nsx::sptrShapeLibrary lib)
{
    _library = lib;
=======
    catch(std::exception& e) {
        nsx::error() << e.what();
        return;
    }

    // Add the experiment
    try {
        // Create an experiment
        auto experimentName = dlg->getExperimentName().toStdString();
        auto instrumentName = dlg->getInstrumentName().toStdString();
        nsx::sptrExperiment expPtr(new nsx::Experiment(experimentName,instrumentName));
        // Create an experiment item
        ExperimentItem* expt = new ExperimentItem(expPtr);    
        appendRow(expt);
    }
    catch(const std::runtime_error& e) {
        nsx::error() << e.what();
        return;
    }
>>>>>>> 39a0532d
}<|MERGE_RESOLUTION|>--- conflicted
+++ resolved
@@ -231,113 +231,6 @@
             return;
         }
     }
-<<<<<<< HEAD
-
-    avg_d /= n_good_peaks;
-
-    nsx::debug() << "Done applying resolution cutoff. Removed " << n_bad_peaks << " peaks.";
-    nsx::debug() << "Average value of d for good peaks is " << avg_d;
-}
-
-
-void SessionModel::writeLog()
-{
-    nsx::PeakFilter peak_filter;
-    nsx::PeakList filtered_peaks;
-    filtered_peaks = peak_filter.selected(_peaks,true);
-    filtered_peaks = peak_filter.hasUnitCell(filtered_peaks);
-
-    if (filtered_peaks.empty()) {
-        nsx::error() << "No valid peaks in the table";
-        return;
-    }
-
-    auto cell = filtered_peaks[0]->activeUnitCell();
-
-    filtered_peaks = peak_filter.unitCell(filtered_peaks,cell);
-    filtered_peaks = peak_filter.indexed(filtered_peaks,cell,cell->indexingTolerance());
-
-    DialogStatistics dialog(filtered_peaks,cell->spaceGroup());
-
-    // return if user cancels dialog
-    if (!dialog.exec()) {
-        return;
-    }
-}
-
-void SessionModel::autoAssignUnitCell()
-{
-    auto numors = getSelectedNumors();
-
-    for (auto&& numor: numors) {
-        auto sample = numor->diffractometer()->getSample();
-        nsx::PeakList numor_peaks = peaks(numor.get());
-
-        nsx::PeakFilter peak_filter;
-        nsx::PeakList filtered_peaks;
-        filtered_peaks = peak_filter.selected(numor_peaks,true);
-
-        for (auto peak : filtered_peaks) {
-            Eigen::RowVector3d hkl;
-            bool assigned = false;
-
-            for (size_t i = 0; i < sample->getNCrystals(); ++i) {
-                auto cell = sample->unitCell(i);
-                nsx::MillerIndex hkl(peak->q(), *cell);
-                if (hkl.indexed(cell->indexingTolerance())) {
-                    peak->addUnitCell(cell, true);
-                    assigned = true;
-                    break;
-                }
-            }
-
-            // could not assign unit cell
-            if (assigned == false) {
-                peak->setSelected(false);
-            }
-        }
-    }
-    nsx::debug() << "Done auto assigning unit cells";
-}
-
-nsx::PeakList SessionModel::peaks(const nsx::DataSet* data) const
-{  
-    if (data == nullptr) {
-        return _peaks;
-    }
-
-    nsx::PeakList data_peaks;
-
-    for (auto peak: _peaks) {
-        if (peak->data().get() == data) {
-            data_peaks.push_back(peak);
-        }
-    }
-    return data_peaks;
-}
-
-void SessionModel::addPeak(nsx::sptrPeak3D peak)
-{
-    _peaks.push_back(peak);
-}
-
-void SessionModel::removePeak(nsx::sptrPeak3D peak)
-{
-    auto it = std::find(_peaks.begin(),_peaks.end(),peak);
-    if (it != _peaks.end()) {
-        _peaks.erase(it);
-    }
-}
-
-nsx::sptrShapeLibrary SessionModel::library() const
-{
-    return _library;
-}
-
-void SessionModel::updateShapeLibrary(nsx::sptrShapeLibrary lib)
-{
-    _library = lib;
-=======
     catch(std::exception& e) {
         nsx::error() << e.what();
         return;
@@ -357,5 +250,4 @@
         nsx::error() << e.what();
         return;
     }
->>>>>>> 39a0532d
 }