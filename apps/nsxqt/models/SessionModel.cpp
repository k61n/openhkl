--- conflicted
+++ resolved
@@ -558,11 +558,7 @@
     for(std::shared_ptr<DataSet> numor: numors) {
         qDebug() << "Finding missing peaks for numor " << ++current_numor << " of " << numors.size();
 
-<<<<<<< HEAD
         auto predictor = nsx::PeakPredictor();
-=======
-        auto predictor = SX::Crystal::PeakPredictor();
->>>>>>> ac826f70
 
         predictor._dmin = dmin;
         predictor._dmax = dmax;
@@ -858,16 +854,7 @@
 
         // debugging
         if (std::abs(intensity) < 10) {
-
-
             std::shared_ptr<Peak3D> ptr = *peak.getPeaks().begin();
-<<<<<<< HEAD
-=======
-
-            auto center = ptr->getShape().getCenter();
-
-            std::cout << "zero intensity" << center[0] << " " << center[1] << " " << center[2] << std::endl;
->>>>>>> ac826f70
         }
 
         if (rel_std > 1.0) {
