/*
 * nsxtool : Neutron Single Crystal analysis toolkit
 ------------------------------------------------------------------------------------------
 Copyright (C)
 2016- Laurent C. Chapon, Eric Pellegrini, Jonathan Fisher

 Institut Laue-Langevin
 BP 156
 6, rue Jules Horowitz
 38042 Grenoble Cedex 9
 France
 chapon[at]ill.fr
 pellegrini[at]ill.fr

 Forschungszentrum Juelich GmbH
 52425 Juelich
 Germany
 j.fisher[at]fz-juelich.de

 This library is free software; you can redistribute it and/or
 modify it under the terms of the GNU Lesser General Public
 License as published by the Free Software Foundation; either
 version 2.1 of the License, or (at your option) any later version.

 This library is distributed in the hope that it will be useful,
 but WITHOUT ANY WARRANTY; without even the implied warranty of
 MERCHANTABILITY or FITNESS FOR A PARTICULAR PURPOSE.  See the GNU
 Lesser General Public License for more details.

 You should have received a copy of the GNU Lesser General Public
 License along with this library; if not, write to the Free Software
 Foundation, Inc., 51 Franklin Street, Fifth Floor, Boston, MA  02110-1301  USA
 *
 */

#include <fstream>
#include <map>
#include <memory>
#include <stdexcept>
#include <vector>

#include <hdf5.h>
#include <H5Exception.h>

#include <QAbstractItemView>
#include <QDate>
#include <QFileDialog>
#include <QFileInfo>
#include <QKeyEvent>

#include <QList>
#include <QListIterator>
#include <QMenu>
#include <QModelIndexList>
#include <QStandardItem>
#include <QString>
#include <QVector>

#include <nsxlib/CC.h>
#include <nsxlib/CrystalTypes.h>
#include <nsxlib/DataReaderFactory.h>
#include <nsxlib/Detector.h>
#include <nsxlib/Diffractometer.h>
#include <nsxlib/Ellipsoid.h>
#include <nsxlib/FitProfile.h>
#include <nsxlib/GeometryTypes.h>
#include <nsxlib/InstrumentState.h>
#include <nsxlib/Logger.h>
#include <nsxlib/MergedData.h>
#include <nsxlib/MergedPeak.h>
#include <nsxlib/MillerIndex.h>
#include <nsxlib/Peak3D.h>
#include <nsxlib/PeakFilter.h>
#include <nsxlib/PeakFinder.h>
#include <nsxlib/PeakPredictor.h>
#include <nsxlib/ProgressHandler.h>
#include <nsxlib/ReciprocalVector.h>
#include <nsxlib/ResolutionShell.h>
#include <nsxlib/RFactor.h>
#include <nsxlib/Sample.h>
#include <nsxlib/ShapeLibrary.h>
#include <nsxlib/SpaceGroup.h>
#include <nsxlib/Source.h>
#include <nsxlib/UnitCell.h>
#include <nsxlib/XDS.h>

#include "AbsorptionDialog.h"
#include "DataItem.h"
#include "DetectorItem.h"
#include "DetectorScene.h"
#include "DialogCalculatedPeaks.h"
#include "DialogExperiment.h"
#include "DialogPeakFind.h"
#include "ExperimentItem.h"
#include "FriedelDialog.h"
#include "GLSphere.h"
#include "GLWidget.h"
#include "InstrumentItem.h"
#include "LogFileDialog.h"
#include "MCAbsorptionDialog.h"
#include "NumorItem.h"
#include "PeakListItem.h"
#include "PeakTableView.h"
#include "ProgressView.h"
#include "QCustomPlot.h"
#include "ResolutionCutoffDialog.h"
#include "SampleItem.h"
#include "SessionModel.h"
#include "SourceItem.h"
#include "TreeItem.h"
#include "UnitCellItem.h"

#include "ui_MainWindow.h"
#include "ui_ScaleDialog.h"

SessionModel::SessionModel()
{
    connect(this,SIGNAL(itemChanged(QStandardItem*)),this,SLOT(onItemChanged(QStandardItem*)));
}

SessionModel::~SessionModel()
{
    // _model should be deleted automatically during destructor by QT
    //delete _model;
}

void SessionModel::onItemChanged(QStandardItem* item)
{
    if (auto p=dynamic_cast<UnitCellItem*>(item)) {
        // The first item of the Sample item branch is the SampleShapeItem, skip it
        int idx = p->index().row()- 1;
        auto expt = p->getExperiment();
        auto uc = expt->getDiffractometer()->getSample()->unitCell(idx);
        uc->setName(p->text().toStdString());
    }
}

nsx::DataList SessionModel::getSelectedNumors(ExperimentItem* item) const
{
    nsx::DataList numors;

    QList<QStandardItem*> dataItems = findItems(QString("Data"),Qt::MatchCaseSensitive|Qt::MatchRecursive);

    for (const auto& it : dataItems) {
        for (auto i=0;i < rowCount(it->index());++i) {
            if (it->child(i)->checkState() == Qt::Checked) {
                if (auto ptr = dynamic_cast<NumorItem*>(it->child(i))) {
                    if (it->parent() == item)
                        numors.push_back(ptr->getData());
                }
            }
        }
    }

    return numors;
}

void SessionModel::setFilename(QString name)
{
    _filename = name;
}

QString SessionModel::getFilename()
{
    return _filename;
}

void SessionModel::setColorMap(const std::string &name)
{
    _colormap = name;
}

std::string SessionModel::getColorMap() const
{
    return _colormap;
}

nsx::DataList SessionModel::getSelectedNumors() const
{
    nsx::DataList numors;

    QList<QStandardItem*> dataItems = findItems(QString("Data"),Qt::MatchCaseSensitive|Qt::MatchRecursive);

    for (const auto& it : dataItems) {
        for (auto i=0;i < rowCount(it->index());++i) {
            if (it->child(i)->checkState() == Qt::Checked) {
                if (auto ptr = dynamic_cast<NumorItem*>(it->child(i)))
                    numors.push_back(ptr->getData());
            }
        }
    }

    return numors;
}


void SessionModel::absorptionCorrection()
{
    // NOT IMPLEMENTED
}

void SessionModel::importData()
{
    // NOT IMPLEMENTED
}


void SessionModel::showPeaksOpenGL()
{
    GLWidget* glw=new GLWidget();
    auto& scene=glw->getScene();
    auto datav=getSelectedNumors();
    for (auto idata : datav) {
       auto numor_peaks = peaks(idata.get());
       for (auto peak: numor_peaks) {
           GLSphere* sphere=new GLSphere("");
           Eigen::RowVector3d pos = peak->q().rowVector();
           sphere->setPos(pos[0]*100,pos[1]*100,pos[2]*100);
           sphere->setColor(0,1,0);
           scene.addActor(sphere);
       }
    }
    glw->show();
}

void SessionModel::findSpaceGroup()
{
    // NOT IMPLEMENTED
}

void SessionModel::computeRFactors()
{
    // todo: reimplement this method
    nsx::debug() << "not currently implemented!";
}

void SessionModel::findFriedelPairs()
{
    nsx::debug() << "findFriedelParis() is not yet implemented!";
    return;
}

void SessionModel::peakFitDialog()
{
    nsx::debug() << "peakFitDialog() triggered";
    nsx::error() << "this feature has been deprecated";
}

void SessionModel::findPeaks(const QModelIndex& index)
{
    MainWindow* main = dynamic_cast<MainWindow*>(QApplication::activeWindow());
    auto ui = main->getUI();
    QStandardItem* item = itemFromIndex(index);
    TreeItem* titem = dynamic_cast<TreeItem*>(item);

    if (!titem)
        return;

    auto expt = titem->getExperiment();

    if (!expt)
        return;

    QStandardItem* ditem = itemFromIndex(index);
    nsx::DataList selectedNumors;
    int nTotalNumors = rowCount(ditem->index());
    selectedNumors.reserve(size_t(nTotalNumors));

    for (int i = 0; i < nTotalNumors; ++i) {
        if (ditem->child(i)->checkState() == Qt::Checked) {
            if (auto ptr = dynamic_cast<NumorItem*>(ditem->child(i)))
                selectedNumors.push_back(ptr->getData());
        }
    }

    if (selectedNumors.empty()) {
        nsx::error()<<"No numors selected for finding peaks";
        return;
    }

    // reset progress handler
    _progressHandler = nsx::sptrProgressHandler(new nsx::ProgressHandler);

    // set up peak finder
    if ( !_peakFinder)
        _peakFinder = nsx::sptrPeakFinder(new nsx::PeakFinder);
    _peakFinder->setHandler(_progressHandler);

    DialogPeakFind* dialog = new DialogPeakFind(selectedNumors, _peakFinder, nullptr);
    dialog->setColorMap(_colormap);

    // dialog will automatically be deleted before we return from this method
    std::unique_ptr<DialogPeakFind> dialog_ptr(dialog);

    if (!dialog->exec())
        return;

    ui->_dview->getScene()->clearPeaks();

    size_t max = selectedNumors.size();
    nsx::info() << "Peak find algorithm: Searching peaks in " << max << " files";

    // create a pop-up window that will show the progress
    ProgressView* progressView = new ProgressView(nullptr);
    progressView->watch(_progressHandler);

    // execute in a try-block because the progress handler may throw if it is aborted by GUI
    try {
        _peaks = _peakFinder->find(selectedNumors);
    }
    catch(std::exception& e) {
        nsx::debug() << "Caught exception during peak find: " << e.what();
        return;
    }

    // delete the progressView
    delete progressView;

    updatePeaks();
    nsx::debug() << "Peak search complete., found " << _peaks.size() << " peaks.";
}


void SessionModel::incorporateCalculatedPeaks()
{
    nsx::debug() << "Incorporating missing peaks into current data set...";

    std::set<nsx::sptrUnitCell> cells;

    nsx::DataList numors = getSelectedNumors();

    for (auto numor: numors) {
        auto sample = numor->diffractometer()->getSample();

        for (auto uc: sample->unitCells()) {
            cells.insert(uc);
        }
    }

    DialogCalculatedPeaks dialog(cells);

    if (!dialog.exec()) {
        return;
    }

    nsx::sptrProgressHandler handler(new nsx::ProgressHandler);
    ProgressView progressView(nullptr);
    progressView.watch(handler);

    int current_numor = 0;
    int observed_peaks = 0;

    // TODO: get the crystal from the dialog!!
    auto cell = dialog.cell();

    for(auto numor: numors) {
        nsx::debug() << "Finding missing peaks for numor " << ++current_numor << " of " << numors.size();

        nsx::PeakList old_peaks;

        for (auto peak: peaks(numor.get())) {
            if (peak->activeUnitCell() == cell) {
                old_peaks.push_back(peak);
            }
        }

        auto predictor = nsx::PeakPredictor(cell, dialog.dMin(), dialog.dMax(), _library);
        auto predicted = predictor.predict(numor, dialog.radius(), dialog.nframes());
        // todo: bkg_begin and bkg_end
        //nsx::info() << "Integrating predicted peaks...";
        //numor->integratePeaks(predicted, dialog.peakScale(), 0.5*(dialog.peakScale()+dialog.bkgScale()), dialog.bkgScale(), handler);
        observed_peaks += peaks(numor.get()).size();

        nsx::info() << "Removing old peaks...";
        for (auto peak: old_peaks) {
            removePeak(peak);
        }

        nsx::info() << "Adding new peaks...";
        for (auto peak: predicted) {
            addPeak(peak);
        }
        nsx::debug() << "Added " << predicted.size() << " predicted peaks.";
    }
    updatePeaks();
}

void SessionModel::applyResolutionCutoff(double dmin, double dmax)
{
    double avg_d = 0;

    nsx::debug() << "Applying resolution cutoff...";

    nsx::DataList numors = getSelectedNumors();

    int n_good_peaks(0);
    int n_bad_peaks(0);

    for(auto numor: numors) {
        auto sample = numor->diffractometer()->getSample();

        nsx::PeakFilter peak_filter;
        nsx::PeakList selected_peaks;
        selected_peaks = peak_filter.selected(peaks(numor.get()),true);

        auto good_peaks = peak_filter.dMin(selected_peaks,dmin);
        good_peaks = peak_filter.dMax(good_peaks,dmax);
        n_good_peaks += good_peaks.size();

        auto bad_peaks = peak_filter.complementary(selected_peaks,good_peaks);
        n_bad_peaks += bad_peaks.size();

        for (auto peak : good_peaks) {
            double d = 1.0 / peak->q().rowVector().norm();
            avg_d += d;
        }

        // erase the bad peaks from the list
        for (auto peak : bad_peaks) {
            removePeak(peak);
        }
    }

    avg_d /= n_good_peaks;

    nsx::debug() << "Done applying resolution cutoff. Removed " << n_bad_peaks << " peaks.";
    nsx::debug() << "Average value of d for good peaks is " << avg_d;
}


void SessionModel::writeLog()
{
    LogFileDialog dialog;
    auto numors = this->getSelectedNumors();

    nsx::PeakFilter peak_filter;
    nsx::PeakList selected_peaks;
    selected_peaks = peak_filter.selected(_peaks,true);

    if (!selected_peaks.size()) {
        nsx::error() << "No peaks in the table";
        return;
    }

    // return if user cancels dialog
    if (!dialog.exec())
        return;

    bool friedel = dialog.friedel();

    if (dialog.writeUnmerged()) {
        if (!writeXDS(dialog.unmergedFilename(), selected_peaks, false, friedel))
            nsx::error() << "Could not write unmerged data to " << dialog.unmergedFilename().c_str();
    }

    if (dialog.writeMerged()) {
        if (!writeXDS(dialog.mergedFilename(), selected_peaks, true, friedel))
            nsx::error() << "Could not write unmerged data to " << dialog.mergedFilename().c_str();
    }

    if (dialog.writeStatistics()) {
        if (!writeStatistics(dialog.statisticsFilename(),
                selected_peaks,
                             dialog.dmin(), dialog.dmax(), dialog.numShells(), friedel))
            nsx::error() << "Could not write statistics log to " << dialog.statisticsFilename().c_str();
    }
}

bool SessionModel::writeNewShellX(std::string filename, const nsx::PeakList& peaks)
{
    std::fstream file(filename, std::ios::out);
    std::vector<char> buf(1024, 0); // buffer for snprintf

    if (!file.is_open()) {
        nsx::error() << "Error writing to this file, please check write permisions";
        return false;
    }

    nsx::PeakFilter peak_filter;
    nsx::PeakList filtered_peaks;
    filtered_peaks = peak_filter.selected(peaks,true);
    filtered_peaks = peak_filter.hasUnitCell(filtered_peaks);

    if (filtered_peaks.empty()) {
        return false;
    }

    auto cell = filtered_peaks[0]->activeUnitCell();

    filtered_peaks = peak_filter.unitCell(filtered_peaks,cell);
    filtered_peaks = peak_filter.indexed(filtered_peaks,cell,cell->indexingTolerance());

    for (auto peak : filtered_peaks) {

        nsx::MillerIndex hkl(peak->q(), *cell);

        auto center = peak->getShape().center();
        auto pos = peak->data()->diffractometer()->getDetector()->pixelPosition(center[0], center[1]);

        auto corrected_intensity = peak->correctedIntensity();
        double intensity = corrected_intensity.value();
        double sigma = corrected_intensity.sigma();

        std::snprintf(&buf[0], buf.size(), "  %4d %4d %4d %15.2f %10.2f", hkl[0], hkl[1], hkl[2], intensity, sigma);
        file << &buf[0] << std::endl;
    }

    if (file.is_open())
        file.close();

    return true;
}

bool SessionModel::writeStatistics(std::string filename,
                                    const nsx::PeakList& peaks,
                                    double dmin, double dmax, unsigned int num_shells, bool friedel)
{
    std::fstream file(filename, std::ios::out);
    std::vector<char> buf(1024, 0); // buffer for snprintf

    Eigen::RowVector3d HKL(0.0, 0.0, 0.0);

    if (!file.is_open()) {
        nsx::error() << "Error writing to this file, please check write permisions";
        return false;
    }

    if (peaks.size() == 0) {
        nsx::error() << "No peaks to write to log!";
        return false;
    }

    nsx::PeakFilter peak_filter;
    nsx::PeakList filtered_peaks;
    filtered_peaks = peak_filter.selected(peaks,true);
    filtered_peaks = peak_filter.hasUnitCell(filtered_peaks);

    if (filtered_peaks.empty()) {
        return false;
    }

    auto cell = filtered_peaks[0]->activeUnitCell();

    filtered_peaks = peak_filter.unitCell(filtered_peaks,cell);
    filtered_peaks = peak_filter.indexed(filtered_peaks,cell,cell->indexingTolerance());

    auto grp = nsx::SpaceGroup(cell->spaceGroup());

    nsx::MergedData merged_data(grp, friedel);

    nsx::ResolutionShell resolution_shells = {dmin, dmax, num_shells};
    for (auto peak : filtered_peaks) {
        resolution_shells.addPeak(peak);
    }

<<<<<<< HEAD
    const auto& shell = resolution_shells.getShells();
    const auto& d = resolution_shells.getD();
 
    file << "          dmax       dmin       nobs nmerge   redundancy     r_meas    r_merge      r_pim    CChalf    CC*" << std::endl;

    // note: we print the shells in reverse order
    for (int i = num_shells-1; i >= 0; --i) {
        const double d_lower = d[i];
        const double d_upper = d[i+1];

        nsx::MergedData merged_shell(grp, friedel);

        for (auto peak: shell[i]) {
            merged_shell.addPeak(peak);
            merged_data.addPeak(peak);
=======
    auto&& d_shells = res.shells();

    std::vector<nsx::PeakList> all_equivs;

    file << "          dmax       dmin       nobs redundancy     r_meas    r_merge      r_pim    CChalf    CC*" << std::endl;

    // note: we print the shells in reverse order
    for (auto d_shell : d_shells) {
        const double d_lower = d_shell.dmin;
        const double d_upper = d_shell.dmax;
        auto& peaks = d_shell.peaks;

        nsx::MergedData merged_shell(grp, friedel);

        auto peak_equivs = grp.findEquivalences(peaks, friedel);
        
        for (auto&& equiv : peak_equivs)
            all_equivs.push_back(equiv);

        double redundancy = double(peaks.size()) / double(peak_equivs.size());

        for (auto equiv: peak_equivs) {

            for (auto peak: equiv) {
                merged.addPeak(peak);
                merged_shell.addPeak(peak);
            }
>>>>>>> 07ec7aaf
        }

        nsx::CC cc;
        cc.calculate(merged_shell);
        nsx::RFactor rfactor;
        rfactor.calculate(merged_shell);

        std::snprintf(&buf[0], buf.size(),
<<<<<<< HEAD
                "    %10.2f %10.2f %10d %10d %10.3f %10.3f %10.3f %10.3f %10.3f %10.3f",
                d_upper, d_lower, 
                merged_shell.totalSize(), merged_shell.getPeaks().size(), merged_shell.redundancy(),
=======
                "    %10.2f %10.2f %10d %10.3f %10.3f %10.3f %10.3f %10.3f %10.3f",
                d_upper, d_lower, int(peaks.size()), redundancy,
>>>>>>> 07ec7aaf
                rfactor.Rmeas(), rfactor.Rmerge(), rfactor.Rpim(), cc.CChalf(), cc.CCstar());

        file << &buf[0] << std::endl;

        nsx::debug() << "Finished logging shell [" << d_lower << "," << d_upper << "]";
    }

    file << "--------------------------------------------------------------------------------" << std::endl;
 
    nsx::CC cc;
    cc.calculate(merged_data);

    nsx::RFactor rfactor;    
    rfactor.calculate(merged_data);

    std::snprintf(&buf[0], buf.size(),
            "    %10.2f %10.2f %10d %10.3f %10.3f %10.3f %10.3f %10.3f %10.3f",
            dmin, dmax, merged_data.totalSize(), merged_data.redundancy(),
            rfactor.Rmeas(), rfactor.Rmerge(), rfactor.Rpim(), cc.CChalf(), cc.CCstar());

    file << &buf[0] << std::endl << std::endl;

    file << "   h    k    l            I        sigma    nobs       chi2             p  "
         << std::endl;

    unsigned int total_peaks = 0;
    unsigned int bad_peaks = 0;

    for (auto&& peak : merged_data.getPeaks()) {

        const auto hkl = peak.getIndex();

        const int h = hkl[0];
        const int k = hkl[1];
        const int l = hkl[2];

        const double intensity = peak.getIntensity().value();
        const double sigma = peak.getIntensity().sigma();
        const int nobs = peak.redundancy();

        const double chi2 = peak.chi2();
        const double p = peak.pValue();

        std::snprintf(&buf[0], buf.size(), "  %4d %4d %4d %15.2f %10.2f %3d %15.5f %15.5f",
                      h, k, l, intensity, sigma, nobs, chi2, p);

        file << &buf[0];

        file << std::endl;
        ++total_peaks;
    }


    file << std::endl;
    file << "total peaks: " << total_peaks << std::endl;
    file << "  bad peaks: " << bad_peaks << std::endl;

    nsx::debug() << "Done writing log file.";

    file.close();
    return true;
}


bool SessionModel::writeXDS(std::string filename, const nsx::PeakList& peaks, bool merge, bool friedel)
{
    #pragma warning "todo: fix this method"
    #if 0
    const std::string date = QDate::currentDate().toString("yyyy-MM-dd").toStdString();
    nsx::XDS xds(peaks, merge, friedel, filename, date);
    std::fstream file(filename, std::ios::out);

    if (!file.is_open()) {
        nsx::error() << "Could not open " << filename << " for writing.";
        return false;
    }
    bool result = xds.write(file);
    nsx::debug() << "Done writing log file.";
    return result;
    #endif
    return false;
}


void SessionModel::autoAssignUnitCell()
{
    auto numors = getSelectedNumors();

    for (auto&& numor: numors) {
        auto sample = numor->diffractometer()->getSample();
        nsx::PeakList numor_peaks = peaks(numor.get());

        nsx::PeakFilter peak_filter;
        nsx::PeakList filtered_peaks;
        filtered_peaks = peak_filter.selected(numor_peaks,true);

        for (auto peak : filtered_peaks) {
            Eigen::RowVector3d hkl;
            bool assigned = false;

            for (size_t i = 0; i < sample->getNCrystals(); ++i) {
                auto cell = sample->unitCell(i);
                nsx::MillerIndex hkl(peak->q(), *cell);
                if (hkl.indexed(cell->indexingTolerance())) {
                    peak->addUnitCell(cell, true);
                    assigned = true;
                    break;
                }
            }

            // could not assign unit cell
            if (assigned == false) {
                peak->setSelected(false);
            }
        }
    }
    nsx::debug() << "Done auto assigning unit cells";
}

nsx::PeakList SessionModel::peaks(const nsx::DataSet* data) const
{  
    if (data == nullptr) {
        return _peaks;
    }

    nsx::PeakList data_peaks;

    for (auto peak: _peaks) {
        if (peak->data().get() == data) {
            data_peaks.push_back(peak);
        }
    }
    return data_peaks;
}

void SessionModel::addPeak(nsx::sptrPeak3D peak)
{
    _peaks.push_back(peak);
}

void SessionModel::removePeak(nsx::sptrPeak3D peak)
{
    auto it = std::find(_peaks.begin(),_peaks.end(),peak);
    if (it != _peaks.end()) {
        _peaks.erase(it);
    }
}

nsx::sptrShapeLibrary SessionModel::library() const
{
    return _library;
}

void SessionModel::updateShapeLibrary(nsx::sptrShapeLibrary lib)
{
    _library = lib;
}<|MERGE_RESOLUTION|>--- conflicted
+++ resolved
@@ -553,51 +553,20 @@
         resolution_shells.addPeak(peak);
     }
 
-<<<<<<< HEAD
-    const auto& shell = resolution_shells.getShells();
-    const auto& d = resolution_shells.getD();
+    const auto& shells = resolution_shells.shells();
  
     file << "          dmax       dmin       nobs nmerge   redundancy     r_meas    r_merge      r_pim    CChalf    CC*" << std::endl;
 
     // note: we print the shells in reverse order
     for (int i = num_shells-1; i >= 0; --i) {
-        const double d_lower = d[i];
-        const double d_upper = d[i+1];
+        const double d_lower = shells[i].dmin;
+        const double d_upper = shells[i].dmax;
 
         nsx::MergedData merged_shell(grp, friedel);
 
-        for (auto peak: shell[i]) {
+        for (auto&& peak: shells[i].peaks) {
             merged_shell.addPeak(peak);
             merged_data.addPeak(peak);
-=======
-    auto&& d_shells = res.shells();
-
-    std::vector<nsx::PeakList> all_equivs;
-
-    file << "          dmax       dmin       nobs redundancy     r_meas    r_merge      r_pim    CChalf    CC*" << std::endl;
-
-    // note: we print the shells in reverse order
-    for (auto d_shell : d_shells) {
-        const double d_lower = d_shell.dmin;
-        const double d_upper = d_shell.dmax;
-        auto& peaks = d_shell.peaks;
-
-        nsx::MergedData merged_shell(grp, friedel);
-
-        auto peak_equivs = grp.findEquivalences(peaks, friedel);
-        
-        for (auto&& equiv : peak_equivs)
-            all_equivs.push_back(equiv);
-
-        double redundancy = double(peaks.size()) / double(peak_equivs.size());
-
-        for (auto equiv: peak_equivs) {
-
-            for (auto peak: equiv) {
-                merged.addPeak(peak);
-                merged_shell.addPeak(peak);
-            }
->>>>>>> 07ec7aaf
         }
 
         nsx::CC cc;
@@ -606,14 +575,9 @@
         rfactor.calculate(merged_shell);
 
         std::snprintf(&buf[0], buf.size(),
-<<<<<<< HEAD
                 "    %10.2f %10.2f %10d %10d %10.3f %10.3f %10.3f %10.3f %10.3f %10.3f",
                 d_upper, d_lower, 
                 merged_shell.totalSize(), merged_shell.getPeaks().size(), merged_shell.redundancy(),
-=======
-                "    %10.2f %10.2f %10d %10.3f %10.3f %10.3f %10.3f %10.3f %10.3f",
-                d_upper, d_lower, int(peaks.size()), redundancy,
->>>>>>> 07ec7aaf
                 rfactor.Rmeas(), rfactor.Rmerge(), rfactor.Rpim(), cc.CChalf(), cc.CCstar());
 
         file << &buf[0] << std::endl;
