/*
 * nsxtool : Neutron Single Crystal analysis toolkit
 ------------------------------------------------------------------------------------------
 Copyright (C)
 2016- Laurent C. Chapon, Eric Pellegrini, Jonathan Fisher

 Institut Laue-Langevin
 BP 156
 6, rue Jules Horowitz
 38042 Grenoble Cedex 9
 France
 chapon[at]ill.fr
 pellegrini[at]ill.fr

 Forschungszentrum Juelich GmbH
 52425 Juelich
 Germany
 j.fisher[at]fz-juelich.de

 This library is free software; you can redistribute it and/or
 modify it under the terms of the GNU Lesser General Public
 License as published by the Free Software Foundation; either
 version 2.1 of the License, or (at your option) any later version.

 This library is distributed in the hope that it will be useful,
 but WITHOUT ANY WARRANTY; without even the implied warranty of
 MERCHANTABILITY or FITNESS FOR A PARTICULAR PURPOSE.  See the GNU
 Lesser General Public License for more details.

 You should have received a copy of the GNU Lesser General Public
 License along with this library; if not, write to the Free Software
 Foundation, Inc., 51 Franklin Street, Fifth Floor, Boston, MA  02110-1301  USA
 *
 */

#include "ui_MainWindow.h"
#include "dialogs/DialogConvolve.h"
#include <nsxlib/utils/ProgressHandler.h>
#include "views/ProgressView.h"

#include <memory>
#include <stdexcept>
#include <utility>
#include <map>
#include <array>
#include <tuple>
#include <vector>
#include <fstream>

#include <QAbstractItemView>
#include <QDebug>
#include <QFileDialog>
#include <QFileInfo>
#include <QKeyEvent>
#include <QList>
#include <QListIterator>
#include <QMenu>
#include <QModelIndexList>
#include <QStandardItem>
#include <QString>
#include <QtDebug>
#include <QDate>

//#include "BlobFinder.h"
#include <nsxlib/data/DataReaderFactory.h>
#include <nsxlib/instrument/Detector.h>
#include "dialogs/DialogExperiment.h"
#include <nsxlib/instrument/Diffractometer.h>
#include <nsxlib/instrument/Sample.h>
#include <nsxlib/instrument/Source.h>
#include <nsxlib/utils/gcd.h>

#include "dialogs/DialogCalculatedPeaks.h"
#include "dialogs/ResolutionCutoffDialog.h"

#include "views/PeakTableView.h"
#include "absorption/AbsorptionDialog.h"
#include "models/DataItem.h"
#include "models/DetectorItem.h"
#include "models/ExperimentItem.h"
#include "models/SessionModel.h"
#include "models/TreeItem.h"
#include "models/InstrumentItem.h"
#include "models/NumorItem.h"
#include "models/PeakListItem.h"
#include "models/SampleItem.h"
#include "models/SourceItem.h"
#include "absorption/MCAbsorptionDialog.h"
#include "OpenGL/GLWidget.h"
#include "OpenGL/GLSphere.h"
#include "Logger.h"
#include "views/ReciprocalSpaceViewer.h"
#include "DetectorScene.h"

#include <nsxlib/crystal/SpaceGroupSymbols.h>
#include <nsxlib/crystal/SpaceGroup.h>

#include "dialogs/SpaceGroupDialog.h"
#include "dialogs/LogFileDialog.h"

#include "UnitCellItem.h"

#include <QVector>
#include "Externals/qcustomplot.h"
#include "ui_ScaleDialog.h"

#include "dialogs/ScaleDialog.h"
#include "dialogs/FriedelDialog.h"

#include <nsxlib/crystal/RFactor.h>
#include <hdf5.h>
#include <H5Exception.h>

#include "dialogs/PeakFitDialog.h"
#include "dialogs/DialogConvolve.h"
#include <nsxlib/crystal/ResolutionShell.h>
#include <nsxlib/crystal/MergedPeak.h>
#include <nsxlib/data/XDS.h>

#include <QJsonObject>
#include <QJsonArray>
#include <QJsonValue>
#include <QJsonDocument>

using std::vector;
using SX::Data::DataSet;
using std::shared_ptr;
using SX::Utils::ProgressHandler;
using SX::Crystal::UnitCell;
using SX::Crystal::SpaceGroup;
using SX::Crystal::RFactor;
using SX::Data::PeakFinder;
using SX::Crystal::PeakCalc;
using SX::Crystal::Peak3D;

SessionModel::SessionModel()
{
    connect(this,SIGNAL(itemChanged(QStandardItem*)),this,SLOT(onItemChanged(QStandardItem*)));
}

SessionModel::~SessionModel()
{
    // _model should be deleted automatically during destructor by QT
    //delete _model;
}

void SessionModel::onItemChanged(QStandardItem* item)
{
    if (auto p=dynamic_cast<UnitCellItem*>(item))
    {
        // The first item of the Sample item branch is the SampleShapeItem, skip it
        int idx = p->index().row()- 1;
        auto expt = p->getExperiment();
        auto sptrUnitCell = expt->getDiffractometer()->getSample()->getUnitCell(idx);
        sptrUnitCell->setName(p->text().toStdString());
    }
}

void SessionModel::createNewExperiment()
{
    DialogExperiment* dlg;

    // DialogExperiment could throw an exception if it fails to read the resource files
    try {
        dlg = new DialogExperiment();

        // The user pressed cancel, return
        if (!dlg->exec())
            return;

        // If no experiment name is provided, pop up a warning
        if (dlg->getExperimentName().isEmpty()) {
            qWarning() << "Empty experiment name";
            return;
        }
    }
    catch(std::exception& e) {
        qDebug() << "Runtime error: " << e.what();
        return;
    }

    // Add the experiment
    try {
        addExperiment(dlg->getExperimentName().toStdString(),dlg->getInstrumentName().toStdString());
    }
    catch(const std::runtime_error& e) {
        qWarning() << e.what();
        return;
    }
}

std::shared_ptr<SX::Instrument::Experiment> SessionModel::addExperiment(const std::string& experimentName, const std::string& instrumentName)
{
    // Create an experiment
    std::shared_ptr<SX::Instrument::Experiment> expPtr(new SX::Instrument::Experiment(experimentName,instrumentName));

    // Create an experiment item
    ExperimentItem* expt = new ExperimentItem(expPtr);

    appendRow(expt);

    return expPtr;
}

vector<shared_ptr<DataSet>> SessionModel::getSelectedNumors(ExperimentItem* item) const
{
    vector<shared_ptr<DataSet>> numors;

    QList<QStandardItem*> dataItems = findItems(QString("Data"),Qt::MatchCaseSensitive|Qt::MatchRecursive);

    for (const auto& it : dataItems) {
        for (auto i=0;i < rowCount(it->index());++i) {
            if (it->child(i)->checkState() == Qt::Checked) {
                if (auto ptr = dynamic_cast<NumorItem*>(it->child(i))) {
                    if (it->parent() == item)
                        numors.push_back(ptr->getExperiment()->getData(ptr->text().toStdString()));
                }
            }
        }
    }

    return numors;
}

QJsonObject SessionModel::toJsonObject()
{
    QJsonObject obj;
    QJsonArray experiments;

    for(int i = 0; i < rowCount(); ++i) {
        ExperimentItem* expItem = dynamic_cast<ExperimentItem*>(item(i,0));
        assert(expItem != nullptr);
        experiments.push_back(expItem->toJson());
    }

    obj["experiments"] = experiments;

    return obj;
}

void SessionModel::fromJsonObject(const QJsonObject &obj)
{

    QJsonArray experiments = obj["experiments"].toArray();

    for (auto expr: experiments) {
        QJsonObject exp_obj = expr.toObject();
        std::string name = exp_obj["name"].toString().toStdString();
        std::string instrument = exp_obj["instrument"].toObject()["name"].toString().toStdString();
        std::shared_ptr<Experiment> ptr = addExperiment(name, instrument);

        ExperimentItem* expItem = dynamic_cast<ExperimentItem*>(item(rowCount()-1,0));
        assert(expItem != nullptr);
        expItem->fromJson(exp_obj);
    }
}

void SessionModel::setFilename(QString name)
{
    _filename = name;
}

QString SessionModel::getFilename()
{
    return _filename;
}

void SessionModel::setColorMap(const std::string &name)
{
    _colormap = name;
}

std::string SessionModel::getColorMap() const
{
    return _colormap;
}

vector<shared_ptr<DataSet>> SessionModel::getSelectedNumors() const
{
    vector<shared_ptr<DataSet>> numors;

    QList<QStandardItem*> dataItems = findItems(QString("Data"),Qt::MatchCaseSensitive|Qt::MatchRecursive);

    for (const auto& it : dataItems) {
        for (auto i=0;i < rowCount(it->index());++i) {
            if (it->child(i)->checkState() == Qt::Checked) {
                if (auto ptr = dynamic_cast<NumorItem*>(it->child(i)))
                    numors.push_back(ptr->getExperiment()->getData(ptr->text().toStdString()));
            }
        }
    }

    return numors;
}


void SessionModel::absorptionCorrection()
{
    // NOT IMPLEMENTED
}

void SessionModel::importData()
{
    // NOT IMPLEMENTED
}


void SessionModel::showPeaksOpenGL()
{
    GLWidget* glw=new GLWidget();
    auto& scene=glw->getScene();
    auto datav=getSelectedNumors();
    for (auto idata : datav)
    {
       auto peaks=idata->getPeaks();
       for (auto peak: peaks)
       {
           GLSphere* sphere=new GLSphere("");
           Eigen::Vector3d pos=peak->getQ();
           sphere->setPos(pos[0]*100,pos[1]*100,pos[2]*100);
           sphere->setColor(0,1,0);
           scene.addActor(sphere);
       }
    }
    glw->show();
}

void SessionModel::findSpaceGroup()
{
    // NOT IMPLEMENTED
}

void SessionModel::computeRFactors()
{
    qDebug() << "Finding peak equivalences...";

    std::vector<std::shared_ptr<DataSet>> numors = getSelectedNumors();
    std::vector<std::vector<sptrPeak3D>> peak_equivs;
    std::vector<sptrPeak3D> peak_list;

    std::shared_ptr<UnitCell> unit_cell;

    for (std::shared_ptr<DataSet> numor: numors)
    {
        std::set<sptrPeak3D> peaks = numor->getPeaks();
        for (sptrPeak3D peak: peaks)
        {
            if ( peak && peak->isSelected() && !peak->isMasked() ) {
                peak_list.push_back(peak);
            }
        }
    }

    if ( peak_list.size() == 0) {
        qDebug() << "No peaks -- cannot search for equivalences!";
        return;
    }

    for (sptrPeak3D peak: peak_list)
    {
        // what do we do if there is more than one sample/unit cell??
        unit_cell = peak->getActiveUnitCell();

        if (unit_cell) {
            break;
        }
    }

    if (!unit_cell) {
        qDebug() << "No unit cell selected! Cannot compute R factors.";
        return;
    }

    SpaceGroup grp("P 1");

    // spacegroup construct can throw
    try {
        grp = SpaceGroup(unit_cell->getSpaceGroup());
    }
    catch(std::exception& e) {
        qDebug() << "Caught exception: " << e.what() << endl;
        return;
    }

    peak_equivs = grp.findEquivalences(peak_list, true);

    qDebug() << "Found " << peak_equivs.size() << " equivalence classes of peaks:";

    std::map<size_t, int> size_counts;

    for (auto& peaks: peak_equivs) {
        ++size_counts[peaks.size()];
    }

    for (auto& it: size_counts) {
        qDebug() << "Found " << it.second << " classes of size " << it.first;
    }

    qDebug() << "Computing R factors:";

    RFactor rfactor(peak_equivs);

    qDebug() << "    Rmerge = " << rfactor.Rmerge();
    qDebug() << "    Rmeas  = " << rfactor.Rmeas();
    qDebug() << "    Rpim   = " << rfactor.Rpim();

    //ScaleDialog* scaleDialog = new ScaleDialog(peak_equivs, this);
    //scaleDialog->exec();
}

void SessionModel::findFriedelPairs()
{
    qDebug() << "findFriedelParis() is not yet implemented!";
    return;
}

<<<<<<< HEAD
// jmf: dead code??
void SessionModel::integrateCalculatedPeaks()
{
    qDebug() << "Integrating calculated peaks...";

    int count = 0;
    Eigen::Vector3d peak_extent, bg_extent;
    peak_extent << 0.0, 0.0, 0.0;
    bg_extent << 0.0, 0.0, 0.0;

    std::shared_ptr<UnitCell> unit_cell;

    for (std::shared_ptr<DataSet> numor: getSelectedNumors()) {
        for (sptrPeak3D peak: numor->getPeaks()) {
            if ( peak && peak->isSelected() && !peak->isMasked() ) {
                peak_extent += peak->getPeak().getAABBExtents();
                bg_extent += peak->getBackground().getAABBExtents();
                ++count;
            }
        }
    }

    if ( count == 0) {
        qDebug() << "No peaks -- cannot search for equivalences!";
        return;
    }

    peak_extent /= count;
    bg_extent /= count;

    qDebug() << "Done calculating average bounding box";

    qDebug() << peak_extent(0) << " " << peak_extent(1) << " " << peak_extent(2);
    qDebug() << bg_extent(0) << " " << bg_extent(1) << " " << bg_extent(2);

    for (std::shared_ptr<DataSet> numor: getSelectedNumors())
    {
        std::vector<sptrPeak3D> calculated_peaks;

        shared_ptr<Sample> sample = numor->getDiffractometer()->getSample();
        unsigned int ncrystals = static_cast<unsigned int>(sample->getNCrystals());

        if (ncrystals) {
            for (unsigned int i = 0; i < ncrystals; ++i) {
                SX::Crystal::SpaceGroup group(sample->getUnitCell(i)->getSpaceGroup());
                auto ub = sample->getUnitCell(i)->getReciprocalStandardM();

                qDebug() << "Calculating peak locations...";

                auto hkls = sample->getUnitCell(i)->generateReflectionsInSphere(1.5);
                std::vector<SX::Crystal::PeakCalc> peaks = numor->hasPeaks(hkls, ub);
                calculated_peaks.reserve(calculated_peaks.size() + peaks.size());

                qDebug() << "Adding calculated peaks...";
            }
        }

        qDebug() << "Done.";
    }
}
=======
>>>>>>> ab9d5b76

void SessionModel::peakFitDialog()
{
    qDebug() << "peakFitDialog() triggered";
    PeakFitDialog* dialog = new PeakFitDialog(this, nullptr);
    dialog->exec();
}

void SessionModel::findPeaks(const QModelIndex& index)
{
    MainWindow* main = dynamic_cast<MainWindow*>(QApplication::activeWindow());
    auto ui = main->getUI();
    QStandardItem* item = itemFromIndex(index);
    TreeItem* titem = dynamic_cast<TreeItem*>(item);

    if (!titem)
        return;

    std::shared_ptr<SX::Instrument::Experiment> expt(titem->getExperiment());

    if (!expt)
        return;

    QStandardItem* ditem = itemFromIndex(index);
    std::vector<std::shared_ptr<SX::Data::DataSet>> selectedNumors;
    int nTotalNumors = rowCount(ditem->index());
    selectedNumors.reserve(size_t(nTotalNumors));

    for (int i = 0; i < nTotalNumors; ++i) {
        if (ditem->child(i)->checkState() == Qt::Checked) {
            if (auto ptr = dynamic_cast<NumorItem*>(ditem->child(i)))
                selectedNumors.push_back(ptr->getExperiment()->getData(ptr->text().toStdString()));
        }
    }

    if (selectedNumors.empty()) {
        qWarning()<<"No numors selected for finding peaks";
        return;
    }

    // run peak find
    auto frame = ui->_dview->getScene()->getCurrentFrame();

    // check if now frame was loaded, or is otherwise invalid
    if ( frame.rows() == 0 || frame.cols() == 0) {
        // attempt to read first frame of first numor by default
        try {
            selectedNumors[0]->open();
            frame = selectedNumors[0]->getFrame(0);
        }
        catch(std::exception& e) {
            qDebug() << "Peak search failed: cannot load frame: " << e.what();
            return;
        }
    }

    // qDebug() << "Preview frame has dimensions" << frame.rows() << " " << frame.cols();

    // reset progress handler
    _progressHandler = std::shared_ptr<ProgressHandler>(new ProgressHandler);

    // set up peak finder
    if ( !_peakFinder)
        _peakFinder = std::shared_ptr<PeakFinder>(new PeakFinder);
    _peakFinder->setHandler(_progressHandler);

    DialogConvolve* dialog = new DialogConvolve(frame, _peakFinder, nullptr);
    dialog->setColorMap(_colormap);

    // dialog will automatically be deleted before we return from this method
    std::unique_ptr<DialogConvolve> dialog_ptr(dialog);

    if (!dialog->exec())
        return;

    ui->_dview->getScene()->clearPeaks();

    size_t max = selectedNumors.size();
    qWarning() << "Peak find algorithm: Searching peaks in " << max << " files";

    // create a pop-up window that will show the progress
    ProgressView* progressView = new ProgressView(nullptr);
    progressView->watch(_progressHandler);

    // lambda function to execute peak search in a separate thread
    auto task = [=] () -> bool
    {
        bool result = false;

        // execute in a try-block because the progress handler may throw if it is aborted by GUI
        try {
            result = _peakFinder->find(selectedNumors);
        }
        catch(std::exception& e) {
            qDebug() << "Caught exception during peak find: " << e.what();
            qDebug() <<" Peak search aborted.";
            return false;
        }
        return result;
    };

    auto onFinished = [=] (bool succeeded) -> void
    {
        // delete the progressView
        delete progressView;

        int num_peaks = 0;

        for (auto numor: selectedNumors) {
            num_peaks += numor->getPeaks().size();
        }

        if ( succeeded ) {
            //ui->_dview->getScene()->updatePeaks();
            updatePeaks();

            qDebug() << "Peak search complete., found "
                     << num_peaks
                     << " peaks.";
        }
        else {
            qDebug() << "Peak search failed!";
        }
    };

    auto job = new Job(this, task, onFinished, true);
    //connect(progressView, SIGNAL(canceled()), job, SLOT(terminate()));

    job->exec();
}


void SessionModel::incorporateCalculatedPeaks()
{
    qDebug() << "Incorporating missing peaks into current data set...";

    DialogCalculatedPeaks dialog;

    if (!dialog.exec()) {
        return;
    }

    const double dmax = dialog.dMax();
    const double dmin = dialog.dMin();

    std::vector<std::shared_ptr<DataSet>> numors = getSelectedNumors();

    std::shared_ptr<SX::Utils::ProgressHandler> handler(new SX::Utils::ProgressHandler);
    ProgressView progressView(nullptr);
    progressView.watch(handler);

    int current_numor = 0;

    class compare_fn {
    public:
        auto operator()(const Eigen::RowVector3i a, const Eigen::RowVector3i b) -> bool
        {
            if (a(0) != b(0))
                return a(0) < b(0);

            if (a(1) != b(1))
                return a(1) < b(1);

            return a(2) < b(2);
        }
    };

    int last_done = 0;
    int predicted_peaks = 0;
    int observed_peaks = 0;

    for(std::shared_ptr<DataSet> numor: numors) {
        qDebug() << "Finding missing peaks for numor " << ++current_numor << " of " << numors.size();

        auto& mono = numor->getDiffractometer()->getSource()->getSelectedMonochromator();
        const double wavelength = mono.getWavelength();
        std::vector<sptrPeak3D> calculated_peaks;

        shared_ptr<Sample> sample = numor->getDiffractometer()->getSample();
        unsigned int ncrystals = static_cast<unsigned int>(sample->getNCrystals());

        for (unsigned int i = 0; i < ncrystals; ++i) {
            SX::Crystal::SpaceGroup group(sample->getUnitCell(i)->getSpaceGroup());
            auto cell = sample->getUnitCell(i);
            auto ub = cell->getReciprocalStandardM();

            handler->setStatus("Calculating peak locations...");

            //auto predicted_hkls = sample->getUnitCell(i)->generateReflectionsInSphere(1.5);
            auto predicted_hkls = sample->getUnitCell(i)->generateReflectionsInShell(dmin, dmax, wavelength);

            predicted_peaks += predicted_hkls.size();

            std::vector<SX::Crystal::PeakCalc> peaks = numor->hasPeaks(predicted_hkls, ub);
            calculated_peaks.reserve(peaks.size());

            int current_peak = 0;

            handler->setStatus("Building set of previously found peaks...");

            std::set<sptrPeak3D> found_peaks = numor->getPeaks();
            std::set<Eigen::RowVector3i, compare_fn> found_hkls;

            for (sptrPeak3D p: found_peaks)
                found_hkls.insert(p->getIntegerMillerIndices());

            handler->setStatus("Adding calculated peaks...");

            int done_peaks = 0;

            #pragma omp parallel for
            for (size_t peak_id = 0; peak_id < peaks.size(); ++peak_id) {
                PeakCalc& p = peaks[peak_id];
                ++current_peak;

                Eigen::RowVector3i hkl(int(std::lround(p._h)), int(std::lround(p._k)), int(std::lround(p._l)));

                // try to find this reflection in the list of peaks, skip if found
                if (std::find(found_hkls.begin(), found_hkls.end(), hkl) != found_hkls.end() ) {
                    continue;
                }

                // now we must add it, calculating shape from nearest peaks
                 // K is outside the ellipsoid at PsptrPeak3D
                sptrPeak3D new_peak = p.averagePeaks(numor, 200);
                //sptrPeak3D new_peak = p.averagePeaks(numor);

                if (!new_peak) {
                    continue;
                }
                new_peak->setSelected(true);
                new_peak->addUnitCell(cell, true);
                new_peak->setObserved(false);

                #pragma omp critical
                calculated_peaks.push_back(new_peak);

                #pragma omp atomic
                ++done_peaks;
                int done = int(std::lround(done_peaks * 100.0 / peaks.size()));

                if ( done != last_done) {
                    handler->setProgress(done);
                    last_done = done;
                }
            }
        }
        for (sptrPeak3D peak: calculated_peaks) {
            numor->addPeak(peak);
        }
        numor->integratePeaks(handler);
        observed_peaks += numor->getPeaks().size();
    }
    updatePeaks();
    qDebug() << "Done incorporating missing peaks.";
    // qDebug() << "Q coverage = " << double(observed_peaks) / double(predicted_peaks) * 100.0 << "%";
}

void SessionModel::applyResolutionCutoff(double dmin, double dmax)
{
    int num_removed = 0;
    double avg_d = 0;
    int num_peaks = 0;

    qDebug() << "Applying resolution cutoff...";

    std::vector<std::shared_ptr<DataSet>> numors = getSelectedNumors();

    for(std::shared_ptr<DataSet> numor: numors) {
        std::vector<std::shared_ptr<Peak3D>> bad_peaks;
        shared_ptr<Sample> sample = numor->getDiffractometer()->getSample();

        for (std::shared_ptr<Peak3D> peak: numor->getPeaks()) {
            if (!peak->isSelected() || peak->isMasked())
                continue;

            double d = 1.0 / peak->getQ().norm();
            avg_d += d;
            ++num_peaks;

            if ( dmin > d && d > dmax)
                bad_peaks.push_back(peak);
        }

        // erase the bad peaks from the list
        for (auto peak: bad_peaks) {
            numor->removePeak(peak);
            ++num_removed;
        }
    }

    avg_d /= num_peaks;

    qDebug() << "Done applying resolution cutoff. Removed " << num_removed << " peaks.";
    qDebug() << "Average value of d for peaks is " << avg_d;
}


void SessionModel::writeLog()
{
    LogFileDialog dialog;
    std::vector<sptrPeak3D> peaks;

    auto numors = this->getSelectedNumors();

    for (auto numor: numors) {
        for (auto peak: numor->getPeaks())
            peaks.push_back(peak);
    }

    if (!peaks.size()) {
        qCritical() << "No peaks in the table";
        return;
    }

    // return if user cancels dialog
    if (!dialog.exec())
        return;

    bool friedel = dialog.friedel();

    if (dialog.writeUnmerged()) {
        if (!writeXDS(dialog.unmergedFilename(), peaks, false, friedel))
            qCritical() << "Could not write unmerged data to " << dialog.unmergedFilename().c_str();
    }

    if (dialog.writeMerged()) {
        if (!writeXDS(dialog.mergedFilename(), peaks, true, friedel))
            qCritical() << "Could not write unmerged data to " << dialog.mergedFilename().c_str();
    }

    if (dialog.writeStatistics()) {
        if (!writeStatistics(dialog.statisticsFilename(),
                             peaks,
                             dialog.dmin(), dialog.dmax(), dialog.numShells(), friedel))
            qCritical() << "Could not write statistics log to " << dialog.statisticsFilename().c_str();
    }
}

bool SessionModel::writeNewShellX(std::string filename, const std::vector<sptrPeak3D>& peaks)
{
    std::fstream file(filename, std::ios::out);
    std::vector<char> buf(1024, 0); // buffer for snprintf

    if (!file.is_open()) {
        qCritical() << "Error writing to this file, please check write permisions";
        return false;
    }

    auto sptrBasis = peaks[0]->getActiveUnitCell();

    if (!sptrBasis) {
        qCritical() << "No unit cell defined the peaks. No index can be defined.";
        return false;
    }

    for (sptrPeak3D peak: peaks) {
        if (peak->isMasked() || !peak->isSelected())
            continue;

        Eigen::RowVector3d hkl;
        auto sptrCurrentBasis = peak->getActiveUnitCell();

        if (sptrCurrentBasis != sptrBasis) {
            qCritical() << "Not all the peaks have the same unit cell. Multi crystal not implement yet";
            return false;
        }

        if (!(peak->getMillerIndices(*sptrCurrentBasis, hkl, true)))
            continue;

        const long h = std::lround(hkl[0]);
        const long k = std::lround(hkl[1]);
        const long l = std::lround(hkl[2]);

        double lorentz = peak->getLorentzFactor();
        double trans = peak->getTransmission();

        double intensity = peak->getScaledIntensity() / lorentz / trans;
        double sigma = peak->getScaledSigma() / lorentz / trans;

        std::snprintf(&buf[0], buf.size(), "  %4ld %4ld %4ld %15.2f %10.2f", h, k, l, intensity, sigma);
        file << &buf[0] << std::endl;
    }

    if (file.is_open())
        file.close();

    return true;
}

bool SessionModel::writeStatistics(std::string filename,
                                    const std::vector<SX::Crystal::sptrPeak3D> &peaks,
                                    double dmin, double dmax, unsigned int num_shells, bool friedel)
{
    std::fstream file(filename, std::ios::out);
    SX::Crystal::ResolutionShell res = {dmin, dmax, num_shells};
    std::vector<char> buf(1024, 0); // buffer for snprintf
    std::vector<SX::Crystal::MergedPeak> merged_peaks;
    Eigen::RowVector3d HKL(0.0, 0.0, 0.0);

    if (!file.is_open()) {
        qCritical() << "Error writing to this file, please check write permisions";
        return false;
    }

    if (peaks.size() == 0) {
        qCritical() << "No peaks to write to log!";
        return false;
    }

    auto cell = peaks[0]->getActiveUnitCell();
    auto grp = SX::Crystal::SpaceGroup(cell->getSpaceGroup());

    for (auto&& peak: peaks) {
        if (cell != peak->getActiveUnitCell()) {
            qCritical() << "Only one unit cell is supported at this time!!";
            return false;
        }
        res.addPeak(peak);
    }

    auto&& ds = res.getD();
    auto&& shells = res.getShells();

    std::vector<std::vector<sptrPeak3D>> all_equivs;

    file << "          dmin       dmax       nobs redundancy     r_meas    r_merge      r_pim" << std::endl;

    for (size_t i = 0; i < size_t(num_shells); ++i) {
        const double d_lower = ds[i];
        const double d_upper = ds[i+1];

        auto peak_equivs = grp.findEquivalences(shells[i], friedel);
        RFactor rfactor(peak_equivs);

        for (auto&& equiv: peak_equivs)
            all_equivs.push_back(equiv);

        double redundancy = double(shells[i].size()) / double(peak_equivs.size());

        std::snprintf(&buf[0], buf.size(),
                "    %10.2f %10.2f %10d %10.3f %10.3f %10.3f %10.3f",
                d_lower, d_upper, int(shells[i].size()), redundancy,
                rfactor.Rmeas(), rfactor.Rmerge(), rfactor.Rpim());

        file << &buf[0] << std::endl;

        for (auto equiv: peak_equivs) {
            SX::Crystal::MergedPeak new_peak(grp, friedel);

            for (auto peak: equiv) {
                // skip bad/masked peaks
                if (peak->isMasked() || !peak->isSelected())
                    continue;

                // skip misindexed peaks
                if (!peak->getMillerIndices(*cell, HKL, true)) {
                    continue;
                }
                // peak was not equivalent to any of the merged peaks
                new_peak.addPeak(peak);
            }

            if (new_peak.redundancy() > 0)
                merged_peaks.push_back(new_peak);
        }

         qDebug() << "Finished logging shell " << i+1;
    }

    file << "--------------------------------------------------------------------------------" << std::endl;

    RFactor rfactor(all_equivs);

    int num_peaks = 0;

    for (auto& equiv: all_equivs)
        num_peaks += equiv.size();

    double redundancy = double(num_peaks) / double(all_equivs.size());

    std::snprintf(&buf[0], buf.size(),
            "    %10.2f %10.2f %10d %10.3f %10.3f %10.3f %10.3f",
            dmin, dmax, num_peaks, redundancy,
            rfactor.Rmeas(), rfactor.Rmerge(), rfactor.Rpim());

    file << &buf[0] << std::endl << std::endl;

    auto compare_fn = [](const SX::Crystal::MergedPeak& p, const SX::Crystal::MergedPeak& q) -> bool
    {
        const auto a = p.getIndex();
        const auto b = q.getIndex();

        if (a(0) != b(0))
            return a(0) < b(0);
        else if (a(1) != b(1))
            return a(1) < b(1);
        else
            return a(2) < b(2);
    };

    std::sort(merged_peaks.begin(), merged_peaks.end(), compare_fn);

    file << "   h    k    l            I        sigma   nobs       chi2             std            std/I  "
         << std::endl;

    unsigned int total_peaks = 0;
    unsigned int bad_peaks = 0;

    for (auto&& peak: merged_peaks) {

        const auto hkl = peak.getIndex();

        const int h = hkl[0];
        const int k = hkl[1];
        const int l = hkl[2];

        const double intensity = peak.intensity();
        const double sigma = peak.sigma();
        const double chi2 = peak.chiSquared();
        const int nobs = peak.redundancy();
        const double std = peak.std();
        const double rel_std = std / intensity;

        std::snprintf(&buf[0], buf.size(), "  %4d %4d %4d %15.2f %10.2f %3d %15.5f %15.5f %15.5f",
                h, k, l, intensity, sigma, nobs, chi2, std, rel_std);

        file << &buf[0];

        if (rel_std > 1.0) {
            file << " ***** ";
            ++bad_peaks;
        }

        file << std::endl;
        ++total_peaks;
    }


    file << std::endl;
    file << "total peaks: " << total_peaks << std::endl;
    file << "  bad peaks: " << bad_peaks << std::endl;

    qDebug() << "Done writing log file.";

    file.close();
    return true;
}

bool SessionModel::writeXDS(std::string filename, const std::vector<sptrPeak3D>& peaks, bool merge, bool friedel)
{
    const std::string date = QDate::currentDate().toString("yyyy-MM-dd").toStdString();
    SX::Data::XDS xds(peaks, merge, friedel, filename, date);
    std::fstream file(filename, std::ios::out);

    if (!file.is_open()) {
        qCritical() << "Could not open " << filename << " for writing.";
        return false;
    }
    bool result = xds.write(file);
    qDebug() << "Done writing log file.";
    return result;
}<|MERGE_RESOLUTION|>--- conflicted
+++ resolved
@@ -414,70 +414,6 @@
     return;
 }
 
-<<<<<<< HEAD
-// jmf: dead code??
-void SessionModel::integrateCalculatedPeaks()
-{
-    qDebug() << "Integrating calculated peaks...";
-
-    int count = 0;
-    Eigen::Vector3d peak_extent, bg_extent;
-    peak_extent << 0.0, 0.0, 0.0;
-    bg_extent << 0.0, 0.0, 0.0;
-
-    std::shared_ptr<UnitCell> unit_cell;
-
-    for (std::shared_ptr<DataSet> numor: getSelectedNumors()) {
-        for (sptrPeak3D peak: numor->getPeaks()) {
-            if ( peak && peak->isSelected() && !peak->isMasked() ) {
-                peak_extent += peak->getPeak().getAABBExtents();
-                bg_extent += peak->getBackground().getAABBExtents();
-                ++count;
-            }
-        }
-    }
-
-    if ( count == 0) {
-        qDebug() << "No peaks -- cannot search for equivalences!";
-        return;
-    }
-
-    peak_extent /= count;
-    bg_extent /= count;
-
-    qDebug() << "Done calculating average bounding box";
-
-    qDebug() << peak_extent(0) << " " << peak_extent(1) << " " << peak_extent(2);
-    qDebug() << bg_extent(0) << " " << bg_extent(1) << " " << bg_extent(2);
-
-    for (std::shared_ptr<DataSet> numor: getSelectedNumors())
-    {
-        std::vector<sptrPeak3D> calculated_peaks;
-
-        shared_ptr<Sample> sample = numor->getDiffractometer()->getSample();
-        unsigned int ncrystals = static_cast<unsigned int>(sample->getNCrystals());
-
-        if (ncrystals) {
-            for (unsigned int i = 0; i < ncrystals; ++i) {
-                SX::Crystal::SpaceGroup group(sample->getUnitCell(i)->getSpaceGroup());
-                auto ub = sample->getUnitCell(i)->getReciprocalStandardM();
-
-                qDebug() << "Calculating peak locations...";
-
-                auto hkls = sample->getUnitCell(i)->generateReflectionsInSphere(1.5);
-                std::vector<SX::Crystal::PeakCalc> peaks = numor->hasPeaks(hkls, ub);
-                calculated_peaks.reserve(calculated_peaks.size() + peaks.size());
-
-                qDebug() << "Adding calculated peaks...";
-            }
-        }
-
-        qDebug() << "Done.";
-    }
-}
-=======
->>>>>>> ab9d5b76
-
 void SessionModel::peakFitDialog()
 {
     qDebug() << "peakFitDialog() triggered";
