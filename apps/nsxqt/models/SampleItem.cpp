--- conflicted
+++ resolved
@@ -36,57 +36,6 @@
     return new SamplePropertyWidget(this);
 }
 
-<<<<<<< HEAD
-=======
-QJsonObject SampleItem::toJson()
-{
-    QJsonObject obj;
-    QJsonArray cells;
-
-    auto sample = experiment()->diffractometer()->getSample();
-
-    for (unsigned int i = 0; i < sample->getNCrystals(); ++i) {
-        auto cell = sample->unitCell(i);
-        Eigen::Matrix3d A = cell->basis();
-        QJsonArray params;
-
-        for (int j = 0; j < 3; ++j)
-            for (int k = 0; k < 3; ++k)
-                params.push_back(A(k, j));
-
-        cells.push_back(params);
-    }
-
-    obj["shapes"] = cells;
-
-    return obj;
-}
-
-void SampleItem::fromJson(const QJsonObject &obj)
-{
-    auto sample = experiment()->diffractometer()->getSample();
-    QJsonArray shapes = obj["shapes"].toArray();
-
-    for(QJsonValueRef shape: shapes) {
-        Eigen::Vector3d v[3];
-        QJsonArray params = shape.toArray();
-
-        for (int i = 0; i < 3; ++i)
-            for (int j = 0; j < 3; ++j)
-                v[i][j] = params[i*3+j].toDouble();
-
-        auto cell = sample->addUnitCell();
-        Eigen::Matrix3d A;
-        A.col(0) = v[0];
-        A.col(1) = v[1];
-        A.col(2) = v[2];
-        cell->setBasis(A);
-
-        appendRow(new UnitCellItem(cell));
-    }
-}
-
->>>>>>> 25ec15d5
 QList<UnitCellItem*> SampleItem::unitCellItems()
 {
     QList<UnitCellItem*> unitCellItems;
