--- conflicted
+++ resolved
@@ -17,12 +17,4 @@
 
     explicit DetectorItem();
     QWidget* inspectItem() override;
-<<<<<<< HEAD
-};
-
-#endif // NSXQT_DETECTORITEM_H
-=======
-
-    QJsonObject toJson() override;
-};
->>>>>>> 25ec15d5
+};