--- conflicted
+++ resolved
@@ -66,19 +66,7 @@
         }
         item1->setData(Qt::EditRole, QString(os.str().c_str()));
 
-<<<<<<< HEAD
-        QTableWidgetItem* item2 = new QTableWidgetItem();
-        // todo: fix this after offset refactor
-        #if 0
-        if (isRot)
-            item2->setData(Qt::EditRole, double(axis->getOffset()/nsx::deg));
-        else
-            item2->setData(Qt::EditRole, double(axis->getOffset()/nsx::mm));
-        #endif
-
-=======
         QTableWidgetItem* item2=new QTableWidgetItem();
->>>>>>> 25ec15d5
 
         // First two columns non-editable
         item0->setFlags(item0->flags() & ~Qt::ItemIsEditable);
@@ -99,12 +87,8 @@
 
 void DetectorPropertyWidget::cellHasChanged(int i, int j)
 {
-<<<<<<< HEAD
-    auto detector=_detectorItem->experiment()->getDiffractometer()->getDetector();
-=======
     auto detector=_detectorItem->experiment()->diffractometer()->getDetector();
     auto axis=detector->getGonio()->getAxis(i);
->>>>>>> 25ec15d5
     // todo: fix this after offset refactor
 }
 
