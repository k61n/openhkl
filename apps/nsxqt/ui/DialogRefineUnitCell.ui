--- conflicted
+++ resolved
@@ -111,11 +111,7 @@
     <rect>
      <x>330</x>
      <y>40</y>
-<<<<<<< HEAD
-     <width>91</width>
-=======
      <width>191</width>
->>>>>>> 99b9b0b6
      <height>26</height>
     </rect>
    </property>
@@ -123,8 +119,6 @@
     <string>Refine lattice orientation</string>
    </property>
   </widget>
-<<<<<<< HEAD
-=======
   <widget class="QCheckBox" name="checkBoxRefineSource">
    <property name="geometry">
     <rect>
@@ -138,7 +132,6 @@
     <string>Refine source goniometer</string>
    </property>
   </widget>
->>>>>>> 99b9b0b6
  </widget>
  <resources/>
  <connections/>
