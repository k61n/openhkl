--- conflicted
+++ resolved
@@ -12,6 +12,8 @@
 #include "GruberReduction.h"
 #include "FFTIndexing.h"
 #include "Units.h"
+
+#include <stdexcept>
 
 using SX::Crystal::UnitCell;
 using SX::Crystal::UBMinimizer;
@@ -176,7 +178,6 @@
                         Eigen::Matrix3d newg,P;
                         niggli.reduce(newg,P);
                         cell.transform(P);
-<<<<<<< HEAD
 
                         // use GruberReduction::reduce to get Bravais type
                         tolerance = ui->gruberSpinBox->value();
@@ -184,13 +185,7 @@
                         SX::Crystal::LatticeCentring c;
                         SX::Crystal::BravaisType b;
 
-                        try {
-=======
-                        if (!ui->checkBox_NiggliOnly->isChecked()) {
-                            GruberReduction gruber(cell.getMetricTensor(),0.04);
-                            SX::Crystal::LatticeCentring c;
-                            SX::Crystal::BravaisType b;
->>>>>>> f16dd273
+                        try {                            
                             gruber.reduce(P,c,b);
                             cell.setLatticeCentring(c);
                             cell.setBravaisType(b);
