#include <iostream>
#include <sstream>

#include <QtDebug>
#include <QCheckBox>
#include <QLayout>
#include <QStatusBar>

#include "DialogRefineUnitCell.h"
#include "ui_RefineUnitCellDialog.h"
#include "Experiment.h"
#include "Diffractometer.h"
#include "Sample.h"
#include "Detector.h"
#include "Source.h"
#include "Gonio.h"
#include "Axis.h"
#include "Units.h"
#include "IData.h"
#include "DoubleTableItemDelegate.h"
#include "Monochromator.h"

DialogRefineUnitCell::DialogRefineUnitCell(std::shared_ptr<SX::Instrument::Experiment> experiment,
                                           std::shared_ptr<SX::Crystal::UnitCell> cell,
                                           QWidget *parent)
: QDialog(parent),
  ui(new Ui::DialogRefineUnitCell),
  _experiment(experiment),
  _cell(cell),
  _minimizer()

{
    ui->setupUi(this);

    // Remove row numbers in table
    ui->tableWidget_Sample->verticalHeader()->setVisible(false);
    ui->tableWidget_Detector->verticalHeader()->setVisible(false);

    ui->tableWidget_Sample->setSelectionMode(QAbstractItemView::SingleSelection);
    ui->tableWidget_Detector->setSelectionMode(QAbstractItemView::SingleSelection);

    ui->tableWidget_Sample->setEditTriggers(QAbstractItemView::AllEditTriggers);
    ui->tableWidget_Detector->setEditTriggers(QAbstractItemView::AllEditTriggers);

    // Connect checkbox for wavelength refinement
    connect(ui->checkBox_Wavelength,&QCheckBox::toggled,[=](bool checked){refineParameter(checked,9);});

    // Fill up the UB matrix parameters with the current value
    setLatticeParams();

    // Fill up the wavelength with the current value
    setWavelength();

    // Set up the minimizer
    setMinimizer();

    // Fill up the sample and detector offsets tables
    createOffsetsTables();

    ui->labelalpha->setText(QString((QChar) 0x03B1));
    ui->labelbeta->setText(QString((QChar) 0x03B2));
    ui->labelgamma->setText(QString((QChar) 0x03B3));
}

DialogRefineUnitCell::~DialogRefineUnitCell()
{
    delete ui;
}

void DialogRefineUnitCell::setMinimizer()
{
    auto diffractometer = _experiment->getDiffractometer();
    auto detector = diffractometer->getDetector();
    auto sample = diffractometer->getSample();
    auto source = diffractometer->getSource();

    // Set the UB minimizer with parameters
    _minimizer.setDetector(detector);
    _minimizer.setSample(sample);
    _minimizer.setSource(source);

    int start=10;

    _minimizer.refineParameter(9,!source->getSelectedMonochromator()->isOffsetFixed());

    int nSampleOffsets=sample->getNAxes();
    for (int i=0;i<nSampleOffsets;++i) {
        auto axis=sample->getGonio()->getAxis(i);
        _minimizer.refineParameter(start+i,!axis->hasOffsetFixed());
        _minimizer.setStartingValue(start+i,axis->getOffset());
    }

    start += nSampleOffsets;
    int nDetectorOffsets=detector->getNAxes();
    for (int i = 0; i < nDetectorOffsets; ++i) {
        auto axis=detector->getGonio()->getAxis(i);
        _minimizer.refineParameter(start+i,!axis->hasOffsetFixed());
        _minimizer.setStartingValue(start+i,axis->getOffset());
    }
}

void DialogRefineUnitCell::setLatticeParams()
{
    ui->doubleSpinBoxa->setValue(_cell->getA());
    ui->doubleSpinBoxb->setValue(_cell->getB());
    ui->doubleSpinBoxc->setValue(_cell->getC());
    ui->doubleSpinBoxalpha->setValue(_cell->getAlpha()/SX::Units::deg);
    ui->doubleSpinBoxbeta->setValue(_cell->getBeta()/SX::Units::deg);
    ui->doubleSpinBoxgamma->setValue(_cell->getGamma()/SX::Units::deg);
}

void DialogRefineUnitCell::setWavelength()
{
    auto source=_experiment->getDiffractometer()->getSource();
    ui->doubleSpinBox_Wavelength->setValue(source->getWavelength());
}

void DialogRefineUnitCell::setSampleOffsets()
{
    //Get the sample, iterate over axis
    auto sample=_experiment->getDiffractometer()->getSample();
    int nAxesSample=sample->getNAxes();

    // Set the number of row corresponding to the number of offsets/axis
    ui->tableWidget_Sample->setRowCount(nAxesSample);

    // Set the number of columns (axis name, axis offet, axis offset error, refinable state)
    ui->tableWidget_Sample->setColumnCount(4);

    // Allow double to be entered with a better precision
    ui->tableWidget_Sample->setItemDelegateForColumn(1,new DoubleTableItemDelegate(ui->tableWidget_Sample));

    // Fill the table
    for (int i=0;i<nAxesSample;++i) {
        // Set the first column of the table: the axis name
        auto axis=sample->getGonio()->getAxis(i);
        QTableWidgetItem* item0=new QTableWidgetItem();
        item0->setData(Qt::EditRole, QString(axis->getLabel().c_str()));
        item0->setFlags(item0->flags() & ~Qt::ItemIsEditable);
        if (axis->isPhysical())
            item0->setBackgroundColor(QColor("#FFDDDD"));
        else
            item0->setBackgroundColor(QColor("#DDFFDD"));
        ui->tableWidget_Sample->setItem(i,0,item0);

        // Set the second column of the table: the axis offsets
        QTableWidgetItem* item1=new QTableWidgetItem();
        item1->setData(Qt::EditRole, double(axis->getOffset()));
        item1->setFlags(item1->flags() | Qt::ItemIsEditable);
        ui->tableWidget_Sample->setItem(i,1,item1);

        // Set the third column of the table: the axis offsets errors
        QTableWidgetItem* item2=new QTableWidgetItem();
        item2->setData(Qt::EditRole, 0.000);
        item2->setFlags(item2->flags() & ~Qt::ItemIsEditable);
        ui->tableWidget_Sample->setItem(i,2,item2);

        // Set the fourth column of the table: the axis refinable state
        QCheckBox* item3=new QCheckBox(this);
        item3->setChecked(!axis->hasOffsetFixed());
        // Connect checkbox to fixing this parameter
        connect(item3,&QCheckBox::toggled,[=](bool checked){refineParameter(checked,10+i);});
        ui->tableWidget_Sample->setCellWidget(i,3,item3);

    }
}

void DialogRefineUnitCell::setDetectorOffsets()
{
    // Get the number of axis for the sample
    int nAxesSample=_experiment->getDiffractometer()->getSample()->getNAxes();

    // Get the detector
    auto detector=_experiment->getDiffractometer()->getDetector();
    int nAxesDet=detector->getNAxes();

    // Set the number of row corresponding to the number of offsets/axis
    ui->tableWidget_Detector->setRowCount(nAxesDet);

    // Set the number of columns (axis name, axis offet, axis offset error, refinable state)
    ui->tableWidget_Detector->setColumnCount(4);

    // Allow double to be entered with a better precision
    ui->tableWidget_Detector->setItemDelegateForColumn(1,new DoubleTableItemDelegate(ui->tableWidget_Detector));

    for (int i=0;i<nAxesDet;++i) {
        // Set the first column of the table: the axis name
        auto axis=detector->getGonio()->getAxis(i);
        QTableWidgetItem* item0=new QTableWidgetItem();
        item0->setData(Qt::EditRole, QString(axis->getLabel().c_str()));
        item0->setFlags(item0->flags() & ~Qt::ItemIsEditable);
        // Set two different colors for the first column color according to to the axis type (physical or not)
        if (axis->isPhysical())
            item0->setBackgroundColor(QColor("#FFDDDD"));
        else
            item0->setBackgroundColor(QColor("#DDFFDD"));
        ui->tableWidget_Detector->setItem(i,0,item0);

        // Set the second column of the table: the axis offsets
        QTableWidgetItem* item1=new QTableWidgetItem();
        item1->setData(Qt::EditRole, axis->getOffset());
        item1->setFlags(item1->flags() | Qt::ItemIsEditable);
        ui->tableWidget_Detector->setItem(i,1,item1);

        // Set the third column of the table: the axis offsets errors
        QTableWidgetItem* item2=new QTableWidgetItem();
        item2->setData(Qt::EditRole, 0.000);
        item2->setFlags(item2->flags() & ~Qt::ItemIsEditable);
        ui->tableWidget_Detector->setItem(i,2,item2);

        // Set the fourth column of the table: the axis refinable state
        QCheckBox* item3=new QCheckBox(this);
        item3->setChecked(!axis->hasOffsetFixed());
        ui->tableWidget_Detector->setCellWidget(i,3,item3);
        //Connect checkbox to fixing parameters
        connect(item3,&QCheckBox::toggled,[=](bool checked){refineParameter(checked,10+i+nAxesSample);});
    }
}

void DialogRefineUnitCell::setSolution(const SX::Crystal::UBSolution& solution)
{
    // Get the sample
    auto sample=_experiment->getDiffractometer()->getSample();
    int nAxesSample=sample->getNAxes();

    for (int i=0;i<nAxesSample;++i) {
        ui->tableWidget_Sample->item(i,1)->setData(Qt::EditRole,solution._sampleOffsets[i]);
        ui->tableWidget_Sample->item(i,2)->setData(Qt::EditRole,solution._sigmaSampleOffsets[i]);
    }

    // Get the detector
    auto detector=_experiment->getDiffractometer()->getDetector();
    int nAxesDet=detector->getNAxes();

    for (int i=0;i<nAxesDet;++i) {
        ui->tableWidget_Detector->item(i,1)->setData(Qt::EditRole,solution._detectorOffsets[i]);
        ui->tableWidget_Detector->item(i,2)->setData(Qt::EditRole,solution._sigmaDetectorOffsets[i]);
    }

    setLatticeParams();
}

void DialogRefineUnitCell::refineParameter(bool checked, int i)
{
	_minimizer.refineParameter(i,checked);
}

void DialogRefineUnitCell::cellSampleHasChanged(int i, int j)
{

    // A new offset has been entered
    if (j==1) {
        auto axis=_experiment->getDiffractometer()->getSample()->getGonio()->getAxis(i);
        bool offsetFixed=axis->hasOffsetFixed();
        axis->setOffsetFixed(false);
        double value=ui->tableWidget_Sample->item(i,j)->data(Qt::EditRole).toDouble();
        axis->setOffset(value);
        axis->setOffsetFixed(offsetFixed);
        _minimizer.setStartingValue(10+i,value);
    }
}

void DialogRefineUnitCell::cellDetectoreHasChanged(int i, int j)
{
    // A new offset has been entered
    if (j==1) {
        auto axis=_experiment->getDiffractometer()->getDetector()->getGonio()->getAxis(i);
        bool offsetFixed=axis->hasOffsetFixed();
        axis->setOffsetFixed(false);
        double value=ui->tableWidget_Detector->item(i,j)->data(Qt::EditRole).toDouble();
        axis->setOffset(value);
        axis->setOffsetFixed(offsetFixed);

        // Get the sample
        auto sample=_experiment->getDiffractometer()->getSample();
        int nAxesSample=sample->getNAxes();
        _minimizer.setStartingValue(10+nAxesSample+i,value);
    }
}

void DialogRefineUnitCell::on_pushButton_Refine_clicked()
{
    int nhits=0;
    const auto& mapdata=_experiment->getData();
    for (auto data: mapdata) {
        const auto& peaks=data.second->getPeaks();
<<<<<<< HEAD
        for (auto peak: peaks) {
            if (peak->hasIntegerHKL(*_cell) && !peak->isMasked() && peak->isSelected()) {
=======
        for (auto peak: peaks)
        {
            if (peak->hasIntegerHKL(*_cell,0.2) && !peak->isMasked() && peak->isSelected())
            {
>>>>>>> 3789fbb1
                _minimizer.addPeak(*peak);
                nhits++;
            }
        }
    }

    std::ostringstream os;
    os<<nhits<<" peaks considered for UB-refinement";
    ui->textEdit_Solution->setText(QString::fromStdString(os.str()));
    os.str("");

    auto M=_cell->getReciprocalStandardM();
    _minimizer.setStartingUBMatrix(M);

    int test = _minimizer.runGSL(100);
    if (test != 1) {
        ui->textEdit_Solution->setTextColor(QColor("red"));
        ui->textEdit_Solution->setText("No solution found within convergence criteria.");
        return; // why not change ?
    }

    const auto& solution=_minimizer.getSolution();
    os << solution;


    _cell->setReciprocalVectors(solution._ub.row(0),solution._ub.row(1),solution._ub.row(2));

    // calculate the new quality of the fit
    unsigned int total = 0, count = 0;
    for (auto data: _experiment->getData()) {
        for (auto peak: data.second->getPeaks()) {
            if(!peak->isMasked() && peak->isSelected()) {
                ++total;

                if ( peak->hasIntegerHKL(*_cell))
                    ++count;
            }
        }
    }

    os << "Quality: " << (double)count * 100.0 / (double)total;

    // update textbox with output
    ui->textEdit_Solution->append(QString::fromStdString(os.str()));
    ui->textEdit_Solution->append(QString::fromStdString(os.str()));

    setSolution(solution);
}

void DialogRefineUnitCell::createOffsetsTables()
{

    setSampleOffsets();

    setDetectorOffsets();

    connect(ui->tableWidget_Sample,SIGNAL(cellChanged(int,int)),this,SLOT(cellSampleHasChanged(int,int)));

    connect(ui->tableWidget_Detector,SIGNAL(cellChanged(int,int)),this,SLOT(cellDetectoreHasChanged(int,int)));
}

void DialogRefineUnitCell::on_pushButton_Reset_clicked()
{
    // Get the sample
    auto sampleAxes=_experiment->getDiffractometer()->getSample()->getGonio()->getAxes();
    for (auto a : sampleAxes)
        a->setOffset(0.00);
    setSampleOffsets();
    ui->tableWidget_Sample->update();

    // Get the detector
    auto detectorAxes=_experiment->getDiffractometer()->getDetector()->getGonio()->getAxes();
    for (auto a : detectorAxes)
        a->setOffset(0.00);
    setDetectorOffsets();
    ui->tableWidget_Detector->update();
}<|MERGE_RESOLUTION|>--- conflicted
+++ resolved
@@ -284,15 +284,10 @@
     const auto& mapdata=_experiment->getData();
     for (auto data: mapdata) {
         const auto& peaks=data.second->getPeaks();
-<<<<<<< HEAD
-        for (auto peak: peaks) {
-            if (peak->hasIntegerHKL(*_cell) && !peak->isMasked() && peak->isSelected()) {
-=======
         for (auto peak: peaks)
         {
             if (peak->hasIntegerHKL(*_cell,0.2) && !peak->isMasked() && peak->isSelected())
             {
->>>>>>> 3789fbb1
                 _minimizer.addPeak(*peak);
                 nhits++;
             }
