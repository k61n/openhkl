--- conflicted
+++ resolved
@@ -21,6 +21,7 @@
 
 #include "AABB.h"
 #include "Basis.h"
+#include "BlobFinder.h"
 #include "Cluster.h"
 #include "ComponentState.h"
 #include "Detector.h"
@@ -178,138 +179,6 @@
     }
 }
 
-<<<<<<< HEAD
-=======
-void MainWindow::on_action_peak_find_triggered()
-{
-
-    _ui->_dview->getScene()->clearPeaks();
-
-    std::vector<IData*> numors = _ui->experimentTree->getSelectedNumors();
-    if (numors.empty())
-    {
-        qWarning() << "No numors selected for finding peaks";
-        return;
-    }
-
-    DialogPeakFind* dialog= new DialogPeakFind();
-
-    dialog->setFixedSize(400,200);
-    if (!dialog->exec())
-        return;
-
-    // Get Confidence and threshold
-    double confidence=dialog->getConfidence();
-    double threshold=dialog->getThreshold();   
-
-    qWarning() << "Peak find algorithm: Searching peaks in " << numors.size() << " files";
-    int max=numors.size();
-
-    QCoreApplication::processEvents();
-    _ui->progressBar->setEnabled(true);
-    _ui->progressBar->setMaximum(max);
-
-    std::size_t npeaks=0;
-    int comp = 0;
-
-
-    for (auto numor : numors)
-    {
-        numor->clearPeaks();
-        numor->readInMemory();
-        int median=numor->getBackgroundLevel()+1;
-
-        qDebug() << ">>>> the background level is " << median;
-        qDebug() << ">>>> finding blobs... ";
-                                       
-        // Finding peaks
-        SX::Geometry::blob3DCollection blobs;
-        try
-        {
-            blobs=SX::Geometry::findBlobs3D(numor->begin(), numor->end(), median*threshold, 30, 10000, confidence);
-        }
-        catch(std::exception& e) // Warning if RAM error
-        {
-            qCritical() << "Peak finder caused a memory exception" << e.what();
-        }
-
-        qDebug() << ">>>> found blobs";
-
-        int ncells=numor->getDiffractometer()->getSample()->getNCrystals();
-        std::shared_ptr<SX::Crystal::UnitCell> cell;
-        if (ncells)
-            cell=numor->getDiffractometer()->getSample()->getUnitCell(0);
-
-        qDebug() << ">>>> iterating over blobs";
-
-        SX::Geometry::AABB<double,3> dAABB(Eigen::Vector3d(0,0,0),Eigen::Vector3d(numor->getDiffractometer()->getDetector()->getNCols(),numor->getDiffractometer()->getDetector()->getNRows(),numor->getNFrames()-1));
-        for (auto& blob : blobs)
-        {
-            Eigen::Vector3d center, eigenvalues;
-            Eigen::Matrix3d eigenvectors;
-            blob.second.toEllipsoid(confidence, center,eigenvalues,eigenvectors);
-            SX::Crystal::Peak3D* p = new Peak3D(numor);
-            p->setPeakShape(new SX::Geometry::Ellipsoid3D(center,eigenvalues,eigenvectors));
-            eigenvalues[0]*=2.0;
-            eigenvalues[1]*=2.0;
-            eigenvalues[2]*=3.0;
-            p->setBackgroundShape(new SX::Geometry::Ellipsoid3D(center,eigenvalues,eigenvectors));
-            //
-            int f=std::floor(center[2]);
-            p->setSampleState(new SX::Instrument::ComponentState(numor->getSampleInterpolatedState(f)));
-            ComponentState detState=numor->getDetectorInterpolatedState(f);
-            p->setDetectorEvent(new SX::Instrument::DetectorEvent(numor->getDiffractometer()->getDetector()->createDetectorEvent(center[0],center[1],detState.getValues())));
-            p->setSource(numor->getDiffractometer()->getSource());
-
-            if (!dAABB.contains(*(p->getPeak())))
-                p->setSelected(false);
-            if (cell)
-                p->setUnitCell(cell);
-            numor->addPeak(p);
-            npeaks++;
-        }
-
-        qDebug() << ">>>> integrating " << numor->getPeaks().size() << " peaks...";
-
-        qDebug() << ">>>>>>>> initializing peak intensities...";
-        
-        for ( auto& peak: numor->getPeaks() )
-            peak->framewiseIntegrateBegin();
-
-        qDebug() << ">>>>>>>> iterating over data frames...";
-
-        int idx = 0;
-
-        for ( auto it = numor->begin(); it != numor->end(); ++it, ++idx) {
-            Eigen::MatrixXi& frame = *it;
-            for ( auto& peak: numor->getPeaks() ) {
-                peak->framewiseIntegrateStep(frame, idx);
-            }
-        }
-
-        qDebug() << ">>>>>>>> finalizing peak calculation....";
-
-        for ( auto& peak: numor->getPeaks() )
-            peak->framewiseIntegrateEnd();
-
-        
-        
-        numor->releaseMemory();
-        numor->close();
-        _ui->progressBar->setValue(++comp);
-    }
-
-    qDebug() << "Found " << npeaks << " peaks";
-    // Reinitialise progress bar
-    _ui->progressBar->setValue(0);
-    _ui->progressBar->setEnabled(false);
-
-    _ui->_dview->getScene()->updatePeaks();
-
-
-}
-
->>>>>>> be3f877f
 void MainWindow::on_actionPixel_position_triggered()
 {
    _ui->_dview->getScene()->changeCursorMode(DetectorScene::PIXEL);
