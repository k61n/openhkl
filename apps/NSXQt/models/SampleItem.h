#ifndef SAMPLEITEM_H
#define SAMPLEITEM_H

#include <string>
#include <memory>

#include "InspectableTreeItem.h"

using namespace SX::Instrument;

class SampleItem : public InspectableTreeItem
{
public:
    explicit SampleItem(std::shared_ptr<Experiment> experiment);

<<<<<<< HEAD
    void setData(const QVariant & value, int role=Qt::UserRole + 1 ) override;
=======
    void setData(const QVariant & value, int role = Qt::UserRole + 1) override;
>>>>>>> e0a4658d
    QWidget* inspectItem() override;

    QJsonObject toJson() override;
    void fromJson(const QJsonObject& obj) override;
};

#endif // SAMPLEITEM_H<|MERGE_RESOLUTION|>--- conflicted
+++ resolved
@@ -12,14 +12,8 @@
 {
 public:
     explicit SampleItem(std::shared_ptr<Experiment> experiment);
-
-<<<<<<< HEAD
-    void setData(const QVariant & value, int role=Qt::UserRole + 1 ) override;
-=======
-    void setData(const QVariant & value, int role = Qt::UserRole + 1) override;
->>>>>>> e0a4658d
+    void setData(const QVariant& value, int role = Qt::UserRole + 1) override;
     QWidget* inspectItem() override;
-
     QJsonObject toJson() override;
     void fromJson(const QJsonObject& obj) override;
 };
