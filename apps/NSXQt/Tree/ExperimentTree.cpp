#include "ui_MainWindow.h"
#include "DialogConvolve.h"
#include "ProgressHandler.h"

#include <memory>
#include <stdexcept>
#include <utility>
#include <map>
#include <array>
#include <tuple>
#include <vector>

#include <QAbstractItemView>
#include <QDebug>
#include <QFileDialog>
#include <QFileInfo>
#include <QKeyEvent>
#include <QList>
#include <QListIterator>
#include <QMenu>
#include <QModelIndexList>
#include <QStandardItem>
#include <QString>
#include <QtDebug>

//#include "BlobFinder.h"
#include "DataReaderFactory.h"
#include "Detector.h"
#include "DialogExperiment.h"
#include "Diffractometer.h"
#include "Sample.h"
#include "Source.h"

#include "PeakTableView.h"
#include "AbsorptionDialog.h"
#include "Tree/DataItem.h"
#include "Tree/DetectorItem.h"
#include "Tree/ExperimentItem.h"
#include "Tree/ExperimentTree.h"
#include "Tree/TreeItem.h"
#include "Tree/InstrumentItem.h"
#include "Tree/NumorItem.h"
#include "Tree/PeakListItem.h"
#include "Tree/SampleItem.h"
#include "Tree/SourceItem.h"
#include "MCAbsorptionDialog.h"
#include "OpenGL/GLWidget.h"
#include "OpenGL/GLSphere.h"
#include "Logger.h"
#include "ReciprocalSpaceViewer.h"
#include "DetectorScene.h"

#include "SpaceGroupSymbols.h"
#include "SpaceGroup.h"

#include "SpaceGroupDialog.h"

#include <QVector>
#include "Externals/qcustomplot.h"
#include "ui_ScaleDialog.h"

#include "ScaleDialog.h"
#include "FriedelDialog.h"

#include "RFactor.h"

using std::vector;
using SX::Data::IData;
using std::shared_ptr;
using SX::Utils::ProgressHandler;

ExperimentTree::ExperimentTree(QWidget *parent) : QTreeView(parent)
{
    setContextMenuPolicy(Qt::CustomContextMenu);

    _model=new QStandardItemModel(this);
    setModel(_model);
    expandAll();
    setSelectionMode(QAbstractItemView::ContiguousSelection);
    update();

    setExpandsOnDoubleClick(false);

    connect(this,SIGNAL(customContextMenuRequested(const QPoint&)), this, SLOT(onCustomMenuRequested(const QPoint&)));
    connect(this,SIGNAL(doubleClicked(const QModelIndex&)),this,SLOT(onDoubleClick(const QModelIndex&)));
    connect(this,SIGNAL(clicked(QModelIndex)),this,SLOT(onSingleClick(QModelIndex)));
}

ExperimentTree::~ExperimentTree()
{
    // _model should be deleted automatically during destructor by QT
    //delete _model;
}

void ExperimentTree::createNewExperiment()
{
    DialogExperiment* dlg;

    // DialogExperiment could throw an exception if it fails to read the resource files
    try {
        dlg = new DialogExperiment();

        // The user pressed cancel, return
        if (!dlg->exec())
            return;

        // If no experiment name is provided, pop up a warning
        if (dlg->getExperimentName().isEmpty()) {
            qWarning() << "Empty experiment name";
            return;
        }
    }
    catch(std::exception& e) {
        qDebug() << "Runtime error: " << e.what();
        return;
    }

    // Add the experiment
    try {
        addExperiment(dlg->getExperimentName().toStdString(),dlg->getInstrumentName().toStdString());
    }
    catch(const std::runtime_error& e) {
        qWarning() << e.what();
        return;
    }
}

void ExperimentTree::addExperiment(const std::string& experimentName, const std::string& instrumentName)
{

    // Create an experiment
    std::shared_ptr<SX::Instrument::Experiment> expPtr(new SX::Instrument::Experiment(experimentName,instrumentName));

    // Create an instrument item
    InstrumentItem* instr = new InstrumentItem(expPtr);

    // Create a detector item and add it to the instrument item
    DetectorItem* detector = new DetectorItem(expPtr);
    instr->appendRow(detector);

    // Create a sample item and add it to the instrument item
    SampleItem* sample = new SampleItem(expPtr);
    instr->appendRow(sample);

    // Create a source item and add it to the instrument leaf
    SourceItem* source = new SourceItem(expPtr);
    instr->appendRow(source);

    // Create an experiment item
    ExperimentItem* expt = new ExperimentItem(expPtr);

    // Add the instrument item to the experiment item
    expt->appendRow(instr);

    // Create a data item and add it to the experiment item
    DataItem* data = new DataItem(expPtr);
    expt->appendRow(data);

    // Create a peaks item and add it to the experiment item
    PeakListItem* peaks = new PeakListItem(expPtr);
    expt->appendRow(peaks);

    // Add the experiment item to the root of the experiment tree
    _model->appendRow(expt);

    update();

}

vector<shared_ptr<IData>> ExperimentTree::getSelectedNumors(ExperimentItem* item) const
{
    vector<shared_ptr<IData>> numors;

    QList<QStandardItem*> dataItems = _model->findItems(QString("Data"),Qt::MatchCaseSensitive|Qt::MatchRecursive);

    for (const auto& it : dataItems)
    {
        for (auto i=0;i<_model->rowCount(it->index());++i)
        {
            if (it->child(i)->checkState() == Qt::Checked)
            {
                if (auto ptr = dynamic_cast<NumorItem*>(it->child(i)))
                {
                    if (it->parent() == item)
                        numors.push_back(ptr->getExperiment()->getData(ptr->text().toStdString()));
                }
            }
        }
    }

    return numors;
}

vector<shared_ptr<IData>> ExperimentTree::getSelectedNumors() const
{
    vector<shared_ptr<IData>> numors;

    QList<QStandardItem*> dataItems = _model->findItems(QString("Data"),Qt::MatchCaseSensitive|Qt::MatchRecursive);

    for (const auto& it : dataItems)
    {
        for (auto i=0;i<_model->rowCount(it->index());++i)
        {
            if (it->child(i)->checkState() == Qt::Checked)
            {
                if (auto ptr = dynamic_cast<NumorItem*>(it->child(i)))
                    numors.push_back(ptr->getExperiment()->getData(ptr->text().toStdString()));
            }
        }
    }

    return numors;
}

void ExperimentTree::onCustomMenuRequested(const QPoint& point)
{
    QModelIndex index = indexAt(point);

    if (index == rootIndex())
    {
        QMenu* menu = new QMenu(this);
        QAction* newexp=menu->addAction("Add new experiment");
        menu->popup(viewport()->mapToGlobal(point));
        connect(newexp,SIGNAL(triggered()),this,SLOT(createNewExperiment()));

    }
    else
    {
        QStandardItem* item=_model->itemFromIndex(index);
        if (dynamic_cast<DataItem*>(item))
        {
            QMenu* menu = new QMenu(this);
            QAction* import=menu->addAction("Import");
            QAction* findpeaks=menu->addAction("Peak finder");
            QAction* rviewer=menu->addAction("Reciprocal space viewer");
            menu->popup(viewport()->mapToGlobal(point));
            connect(import,SIGNAL(triggered()),this,SLOT(importData()));
            connect(findpeaks,&QAction::triggered,[=](){findPeaks(index);});
            connect(rviewer,&QAction::triggered,[=](){viewReciprocalSpace(index);});
        }
        else if (dynamic_cast<PeakListItem*>(item))
        {
            QMenu* menu = new QMenu(this);
            QAction* abs=menu->addAction("Correct for Absorption"); // Absorption menu
            QAction* scene3d=menu->addAction("Show 3D view"); // Peak in 3D OpenGL window
            menu->popup(viewport()->mapToGlobal(point));
            // Call the slot
            connect(abs,SIGNAL(triggered()),this,SLOT(absorptionCorrection()));
            connect(scene3d,SIGNAL(triggered()),this,SLOT(showPeaksOpenGL()));
        }
    }
}

void ExperimentTree::absorptionCorrection()
{
    // Get the current item and check that is actually a Data item. Otherwise, return.
    QStandardItem* item=_model->itemFromIndex(currentIndex());
    auto pitem=dynamic_cast<PeakListItem*>(item);
    if (!pitem)
        return;
    MCAbsorptionDialog* dialog = new MCAbsorptionDialog(pitem->getExperiment(), this);
    dialog->open();
}

void ExperimentTree::importData()
{
    // Get the current item and check that is actually a Data item. Otherwise, return.
    QStandardItem* dataItem=_model->itemFromIndex(currentIndex());
    if (!dynamic_cast<DataItem*>(dataItem))
        return;

    QStringList fileNames;
    fileNames= QFileDialog::getOpenFileNames(this,"select numors","","",nullptr,QFileDialog::Option::DontUseNativeDialog);

    // No files selected, do nothing
    if (fileNames.isEmpty())
        return;

    QModelIndex parentIndex = _model->parent(currentIndex());
    auto expItem=dynamic_cast<ExperimentItem*>(_model->itemFromIndex(parentIndex));

    for (int i=0;i<fileNames.size();++i)
    {
        // Get the basename of the current numor
        QFileInfo fileinfo(fileNames[i]);
        std::string basename=fileinfo.fileName().toStdString();
         std::shared_ptr<SX::Instrument::Experiment> exp = expItem->getExperiment();

        // If the experience already stores the current numor, skip it
        if (exp->hasData(basename))
            continue;

        std::shared_ptr<IData> data_ptr;

        try
        {
            std::string extension=fileinfo.completeSuffix().toStdString();

            IData* raw_ptr = DataReaderFactory::Instance()->create(
                        extension,fileNames[i].toStdString(),exp->getDiffractometer()
                        );

            data_ptr = std::shared_ptr<IData>(raw_ptr);

            exp->addData(data_ptr);
        }
        catch(std::exception& e)
        {
           qWarning() << "Error reading numor: " + fileNames[i] + " " + QString(e.what());
           continue;
        }

        QStandardItem* item = new NumorItem(exp, data_ptr);
        item->setText(QString::fromStdString(basename));
        item->setCheckable(true);
        dataItem->appendRow(item);

    }
}



void ExperimentTree::findPeaks(const QModelIndex& index)
{

    MainWindow* main=dynamic_cast<MainWindow*>(QApplication::activeWindow());

    auto ui=main->getUI();

    ui->_dview->getScene()->clearPeaks();

    QStandardItem* item=_model->itemFromIndex(index);

    TreeItem* titem=dynamic_cast<TreeItem*>(item);
    if (!titem)
        return;

    std::shared_ptr<SX::Instrument::Experiment> expt(titem->getExperiment());

    if (!expt)
        return;

    QStandardItem* ditem=_model->itemFromIndex(index);

    std::vector<std::shared_ptr<SX::Data::IData>> selectedNumors;
    int nTotalNumors(_model->rowCount(ditem->index()));
    selectedNumors.reserve(nTotalNumors);

    for (auto i=0;i<nTotalNumors;++i)
    {
        if (ditem->child(i)->checkState() == Qt::Checked)
        {
            if (auto ptr = dynamic_cast<NumorItem*>(ditem->child(i)))
                selectedNumors.push_back(ptr->getExperiment()->getData(ptr->text().toStdString()));
        }
    }

    if (selectedNumors.empty())
    {
        qWarning()<<"No numors selected for finding peaks";
        return;
    }

    // run peak find
    auto frame = ui->_dview->getScene()->getCurrentFrame();

    // check if now frame was loaded, or is otherwise invalid
    if ( frame.rows() == 0 || frame.cols() == 0) {
        // attempt to read first frame of first numor by default
        try {
            selectedNumors[0]->open();
            frame = selectedNumors[0]->getFrame(0);
        }
        catch(std::exception& e) {
            qDebug() << "Peak search failed: cannot load frame: " << e.what();
            return;
        }
    }

    qDebug() << "Preview frame has dimensions" << frame.rows() << " " << frame.cols();

    DialogConvolve* dialog = new DialogConvolve(frame, this);

    // dialog will automatically be deleted before we return from this method
    std::unique_ptr<DialogConvolve> dialog_ptr(dialog);



    // reset progress handler
    _progressHandler = std::shared_ptr<ProgressHandler>(new ProgressHandler);

    // set up peak finder
    if ( !_peakFinder)
        _peakFinder = std::shared_ptr<PeakFinder>(new PeakFinder);
    _peakFinder->setHandler(_progressHandler);

    // dialog will be initialized with values from current peak finder,
    // and any changes made will persist
    dialog->setPeakFinder(_peakFinder);

    if (!dialog->exec())
        return;

    int max=selectedNumors.size();
    qWarning() << "Peak find algorithm: Searching peaks in " << max << " files";
    
    // create a pop-up window that will show the progress
    ProgressView* progressView = new ProgressView(this);
    progressView->watch(_progressHandler);

    // lambda function to execute peak search in a separate thread
    auto task = [=] () -> bool
    {
        bool result = false;

        // execute in a try-block because the progress handler may throw if it is aborted by GUI
        try {
            result = _peakFinder->find(selectedNumors);
        }
        catch(std::exception& e) {
            qDebug() << "Caught exception during peak find; peak search aborted.";
            return false;
        }
        return result;
    };

    auto onFinished = [=] (bool succeeded) -> void
    {
        // delete the progressView
        delete progressView;

        int num_peaks = 0;

        for (auto numor: selectedNumors) {
            num_peaks += numor->getPeaks().size();
            numor->releaseMemory();
        }

        if ( succeeded ) {
            ui->_dview->getScene()->updatePeaks();

            qDebug() << "Peak search complete., found "
                     << num_peaks
                     << " peaks.";
        }
        else {
            qDebug() << "Peak search failed!";
        }
    };

    auto job = new Job(this, task, onFinished, true);
    //connect(progressView, SIGNAL(canceled()), job, SLOT(terminate()));

    job->exec();
}

void ExperimentTree::viewReciprocalSpace(const QModelIndex& index)
{
    QStandardItem* item=_model->itemFromIndex(index);

    TreeItem* titem=dynamic_cast<TreeItem*>(item);
    if (!titem)
        return;

    std::shared_ptr<SX::Instrument::Experiment> expt(titem->getExperiment());

    if (!expt)
        return;

    QStandardItem* ditem=_model->itemFromIndex(index);

    std::vector<std::shared_ptr<SX::Data::IData>> selectedNumors;
    int nTotalNumors(_model->rowCount(ditem->index()));
    selectedNumors.reserve(nTotalNumors);

    for (auto i=0;i<nTotalNumors;++i)
    {
        if (ditem->child(i)->checkState() == Qt::Checked)
        {
            if (auto ptr = dynamic_cast<NumorItem*>(ditem->child(i)))
                selectedNumors.push_back(ptr->getExperiment()->getData(ptr->text().toStdString()));
        }
    }

    if (selectedNumors.empty())
    {
        qWarning()<<"No numor selected for reciprocal viewer";
        return;
    }

    try
    {
        ReciprocalSpaceViewer* dialog = new ReciprocalSpaceViewer(expt);
        dialog->setData(selectedNumors);
        if (!dialog->exec())
            return;
    }
    catch(std::exception& e)
    {
        qWarning()<<e.what();
        return;
    }
}

void ExperimentTree::onDoubleClick(const QModelIndex& index)
{
    // Get the current item and check that is actually a Numor item. Otherwise, return.
    QStandardItem* item=_model->itemFromIndex(index);

    if (auto ptr=dynamic_cast<DataItem*>(item))
    {
        if (ptr->model()->rowCount(ptr->index())==0)
            importData();
        else
        {
            for (auto i=0;i<ptr->model()->rowCount(ptr->index());++i)
            {
                if (ptr->child(i)->checkState() == Qt::Unchecked)
                    ptr->child(i)->setCheckState(Qt::Checked);
                else
                    ptr->child(i)->setCheckState(Qt::Unchecked);
            }
        }
    }
    else if (auto ptr=dynamic_cast<NumorItem*>(item))
    {
        std::shared_ptr<SX::Instrument::Experiment> exp = ptr->getExperiment();
        emit plotData(exp->getData(item->text().toStdString()));
    }
}

void ExperimentTree::keyPressEvent(QKeyEvent *event)
{
    if (event->key() == Qt::Key_Delete)
    {
        QList<QModelIndex> selIndexes = selectedIndexes();

        QListIterator<QModelIndex> it(selIndexes);
        it.toBack();
        while (it.hasPrevious())
        {
            QStandardItem* item = _model->itemFromIndex(it.previous());
            if (!item->parent())
                 _model->removeRow(item->row());
            else
                _model->removeRow(item->row(),item->parent()->index());
        }
    }
}


// jmf: this method no longer used?
//ExperimentItem* ExperimentTree::getExperimentItem(SX::Instrument::Experiment* exp)
//{

//    QModelIndex rootIdx = rootIndex();

//    for (auto i=0;i<_model->rowCount(rootIdx);++i)
//    {
//        auto idx = _model->index(i,0,rootIdx);
//        auto ptr=dynamic_cast<ExperimentItem*>(_model->itemFromIndex(idx));
//        if (ptr && ptr->getExperiment().get()==exp)
//            return ptr;
//    }

//    return nullptr;

// }

void ExperimentTree::onSingleClick(const QModelIndex &index)
{
        // Inspect this item if it is inspectable
        InspectableTreeItem* item=dynamic_cast<InspectableTreeItem*>(_model->itemFromIndex(index));
        if (item)
            emit inspectWidget(item->inspectItem());
        else
        {
            QWidget* widget=new QWidget();
            emit inspectWidget(widget);
        }
}

void ExperimentTree::showPeaksOpenGL()
{
    GLWidget* glw=new GLWidget();
    auto& scene=glw->getScene();
    auto datav=getSelectedNumors();
    for (auto idata : datav)
    {
       auto peaks=idata->getPeaks();
       for (auto peak: peaks)
       {
           GLSphere* sphere=new GLSphere("");
           Eigen::Vector3d pos=peak->getQ();
           sphere->setPos(pos[0]*100,pos[1]*100,pos[2]*100);
           sphere->setColor(0,1,0);
           scene.addActor(sphere);
       }
    }
    glw->show();
}

void ExperimentTree::findSpaceGroup()
{
    SpaceGroupDialog* dialog = new SpaceGroupDialog(getSelectedNumors(), this);
    dialog->exec();
    // update the space group elsewhere
}

void ExperimentTree::computeRFactors()
{
    qDebug() << "Finding peak equivalences...";

    std::vector<std::shared_ptr<IData>> numors = getSelectedNumors();
    std::vector<std::vector<Peak3D*>> peak_equivs;
    std::vector<Peak3D*> peak_list;

    std::shared_ptr<UnitCell> unit_cell;

    for (std::shared_ptr<IData> numor: numors) {
        std::set<Peak3D*> peaks = numor->getPeaks();
        for (Peak3D* peak: peaks)
            if ( peak && peak->isSelected() && !peak->isMasked() )
                peak_list.push_back(peak);
    }

    if ( peak_list.size() == 0) {
        qDebug() << "No peaks -- cannot search for equivalences!";
        return;
    }

    for (Peak3D* peak: peak_list) {
        // what do we do if there is more than one sample/unit cell??
        unit_cell = peak->getUnitCell();

        if (unit_cell)
            break;
    }

    if (!unit_cell) {
        qDebug() << "No unit cell selected! Cannot compute R factors.";
        return;
    }

    SpaceGroup grp("P 1");

    // spacegroup construct can throw
    try {
        grp = SpaceGroup(unit_cell->getSpaceGroup());
    }
    catch(std::exception& e) {
        qDebug() << "Caught exception: " << e.what() << endl;
        return;
    }

    peak_equivs = grp.findEquivalences(peak_list, true);

    qDebug() << "Found " << peak_equivs.size() << " equivalence classes of peaks:";

    std::map<int, int> size_counts;

    for (auto& peaks: peak_equivs) {
        ++size_counts[peaks.size()];
    }

    for (auto& it: size_counts) {
        qDebug() << "Found " << it.second << " classes of size " << it.first;
    }

    qDebug() << "Computing R factors:";

    RFactor rfactor(peak_equivs);

    qDebug() << "    Rmerge = " << rfactor.Rmerge();
    qDebug() << "    Rmeas  = " << rfactor.Rmeas();
    qDebug() << "    Rpim   = " << rfactor.Rpim();

<<<<<<< HEAD
    //ScaleDialog* scaleDialog = new ScaleDialog(peak_equivs, this);
    //scaleDialog->exec();
=======
    ScaleDialog* scaleDialog = new ScaleDialog(peak_equivs, this);
    scaleDialog->exec();
>>>>>>> 445b2dd3
}

void ExperimentTree::findFriedelPairs()
{
    qDebug() << "findFriedelParis() is not yet implemented!";
    return;

//    std::vector<Peak3D*> peaks;
//    std::vector<std::shared_ptr<IData>> numors = getSelectedNumors();

//    for (std::shared_ptr<IData> numor: numors) {
//        std::set<Peak3D*> peak_list = numor->getPeaks();

//        for (Peak3D* peak: peak_list)
//            peaks.push_back(peak);
//    }



    // todo: something with FriedelDialog!
    //FriedelDialog* friedelDialog = new FriedelDialog(peaks, this);
    //friedelDialog->exec();
    //delete friedelDialog;
}<|MERGE_RESOLUTION|>--- conflicted
+++ resolved
@@ -675,13 +675,8 @@
     qDebug() << "    Rmeas  = " << rfactor.Rmeas();
     qDebug() << "    Rpim   = " << rfactor.Rpim();
 
-<<<<<<< HEAD
-    //ScaleDialog* scaleDialog = new ScaleDialog(peak_equivs, this);
-    //scaleDialog->exec();
-=======
     ScaleDialog* scaleDialog = new ScaleDialog(peak_equivs, this);
     scaleDialog->exec();
->>>>>>> 445b2dd3
 }
 
 void ExperimentTree::findFriedelPairs()
