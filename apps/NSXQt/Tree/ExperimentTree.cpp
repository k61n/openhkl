#include "ui_MainWindow.h"
#include "DialogConvolve.h"
#include "ProgressHandler.h"
#include "ProgressView.h"

#include <memory>
#include <stdexcept>
#include <utility>
#include <map>
#include <array>
#include <tuple>
#include <vector>

#include <QAbstractItemView>
#include <QDebug>
#include <QFileDialog>
#include <QFileInfo>
#include <QKeyEvent>
#include <QList>
#include <QListIterator>
#include <QMenu>
#include <QModelIndexList>
#include <QStandardItem>
#include <QString>
#include <QtDebug>

//#include "BlobFinder.h"
#include "DataReaderFactory.h"
#include "Detector.h"
#include "DialogExperiment.h"
#include "Diffractometer.h"
#include "Sample.h"
#include "Source.h"

#include "PeakTableView.h"
#include "AbsorptionDialog.h"
#include "Tree/DataItem.h"
#include "Tree/DetectorItem.h"
#include "Tree/ExperimentItem.h"
#include "Tree/ExperimentTree.h"
#include "Tree/TreeItem.h"
#include "Tree/InstrumentItem.h"
#include "Tree/NumorItem.h"
#include "Tree/PeakListItem.h"
#include "Tree/SampleItem.h"
#include "Tree/SourceItem.h"
#include "MCAbsorptionDialog.h"
#include "OpenGL/GLWidget.h"
#include "OpenGL/GLSphere.h"
#include "Logger.h"
#include "ReciprocalSpaceViewer.h"
#include "DetectorScene.h"

#include "SpaceGroupSymbols.h"
#include "SpaceGroup.h"

#include "SpaceGroupDialog.h"

#include <QVector>
#include "Externals/qcustomplot.h"
#include "ui_ScaleDialog.h"

#include "ScaleDialog.h"
#include "FriedelDialog.h"

#include "RFactor.h"
#include <hdf5.h>
#include <H5Exception.h>

#include "PeakFitDialog.h"


using std::vector;
using SX::Data::IData;
using std::shared_ptr;
using SX::Utils::ProgressHandler;

ExperimentTree::ExperimentTree(QWidget *parent) : QTreeView(parent)
{
    setContextMenuPolicy(Qt::CustomContextMenu);

    _model=new QStandardItemModel(this);
    setModel(_model);
    expandAll();
    setSelectionMode(QAbstractItemView::ContiguousSelection);
    update();

    setExpandsOnDoubleClick(false);

    connect(this,SIGNAL(customContextMenuRequested(const QPoint&)), this, SLOT(onCustomMenuRequested(const QPoint&)));
    connect(this,SIGNAL(doubleClicked(const QModelIndex&)),this,SLOT(onDoubleClick(const QModelIndex&)));
    connect(this,SIGNAL(clicked(QModelIndex)),this,SLOT(onSingleClick(QModelIndex)));
}

ExperimentTree::~ExperimentTree()
{
    // _model should be deleted automatically during destructor by QT
    //delete _model;
}

void ExperimentTree::createNewExperiment()
{
    DialogExperiment* dlg;

    // DialogExperiment could throw an exception if it fails to read the resource files
    try {
        dlg = new DialogExperiment();

        // The user pressed cancel, return
        if (!dlg->exec())
            return;

        // If no experiment name is provided, pop up a warning
        if (dlg->getExperimentName().isEmpty()) {
            qWarning() << "Empty experiment name";
            return;
        }
    }
    catch(std::exception& e) {
        qDebug() << "Runtime error: " << e.what();
        return;
    }

    // Add the experiment
    try {
        addExperiment(dlg->getExperimentName().toStdString(),dlg->getInstrumentName().toStdString());
    }
    catch(const std::runtime_error& e) {
        qWarning() << e.what();
        return;
    }
}

void ExperimentTree::addExperiment(const std::string& experimentName, const std::string& instrumentName)
{

    // Create an experiment
    std::shared_ptr<SX::Instrument::Experiment> expPtr(new SX::Instrument::Experiment(experimentName,instrumentName));

    // Create an instrument item
    InstrumentItem* instr = new InstrumentItem(expPtr);

    // Create a detector item and add it to the instrument item
    DetectorItem* detector = new DetectorItem(expPtr);
    instr->appendRow(detector);

    // Create a sample item and add it to the instrument item
    SampleItem* sample = new SampleItem(expPtr);
    instr->appendRow(sample);

    // Create a source item and add it to the instrument leaf
    SourceItem* source = new SourceItem(expPtr);
    instr->appendRow(source);

    // Create an experiment item
    ExperimentItem* expt = new ExperimentItem(expPtr);

    // Add the instrument item to the experiment item
    expt->appendRow(instr);

    // Create a data item and add it to the experiment item
    DataItem* data = new DataItem(expPtr);
    expt->appendRow(data);

    // Create a peaks item and add it to the experiment item
    PeakListItem* peaks = new PeakListItem(expPtr);
    expt->appendRow(peaks);

    // Add the experiment item to the root of the experiment tree
    _model->appendRow(expt);

    update();

}

vector<shared_ptr<IData>> ExperimentTree::getSelectedNumors(ExperimentItem* item) const
{
    vector<shared_ptr<IData>> numors;

    QList<QStandardItem*> dataItems = _model->findItems(QString("Data"),Qt::MatchCaseSensitive|Qt::MatchRecursive);

    for (const auto& it : dataItems)
    {
        for (auto i=0;i<_model->rowCount(it->index());++i)
        {
            if (it->child(i)->checkState() == Qt::Checked)
            {
                if (auto ptr = dynamic_cast<NumorItem*>(it->child(i)))
                {
                    if (it->parent() == item)
                        numors.push_back(ptr->getExperiment()->getData(ptr->text().toStdString()));
                }
            }
        }
    }

    return numors;
}

vector<shared_ptr<IData>> ExperimentTree::getSelectedNumors() const
{
    vector<shared_ptr<IData>> numors;

    QList<QStandardItem*> dataItems = _model->findItems(QString("Data"),Qt::MatchCaseSensitive|Qt::MatchRecursive);

    for (const auto& it : dataItems)
    {
        for (auto i=0;i<_model->rowCount(it->index());++i)
        {
            if (it->child(i)->checkState() == Qt::Checked)
            {
                if (auto ptr = dynamic_cast<NumorItem*>(it->child(i)))
                    numors.push_back(ptr->getExperiment()->getData(ptr->text().toStdString()));
            }
        }
    }

    return numors;
}

void ExperimentTree::onCustomMenuRequested(const QPoint& point)
{
    QModelIndex index = indexAt(point);

    if (index == rootIndex())
    {
        QMenu* menu = new QMenu(this);
        QAction* newexp=menu->addAction("Add new experiment");
        menu->popup(viewport()->mapToGlobal(point));
        connect(newexp,SIGNAL(triggered()),this,SLOT(createNewExperiment()));

    }
    else
    {
        QStandardItem* item=_model->itemFromIndex(index);
        if (dynamic_cast<DataItem*>(item))
        {
            QMenu* menu = new QMenu(this);
            QAction* import=menu->addAction("Import");
            QAction* findpeaks=menu->addAction("Peak finder");
            QAction* rviewer=menu->addAction("Reciprocal space viewer");
            menu->popup(viewport()->mapToGlobal(point));
            connect(import,SIGNAL(triggered()),this,SLOT(importData()));
            connect(findpeaks,&QAction::triggered,[=](){findPeaks(index);});
            connect(rviewer,&QAction::triggered,[=](){viewReciprocalSpace(index);});
        }
        else if (dynamic_cast<PeakListItem*>(item))
        {
            QMenu* menu = new QMenu(this);
            QAction* abs=menu->addAction("Correct for Absorption"); // Absorption menu
            QAction* scene3d=menu->addAction("Show 3D view"); // Peak in 3D OpenGL window
            menu->popup(viewport()->mapToGlobal(point));
            // Call the slot
            connect(abs,SIGNAL(triggered()),this,SLOT(absorptionCorrection()));
            connect(scene3d,SIGNAL(triggered()),this,SLOT(showPeaksOpenGL()));
        }
    }
}

void ExperimentTree::absorptionCorrection()
{
    // Get the current item and check that is actually a Data item. Otherwise, return.
    QStandardItem* item=_model->itemFromIndex(currentIndex());
    auto pitem=dynamic_cast<PeakListItem*>(item);
    if (!pitem)
        return;
    MCAbsorptionDialog* dialog = new MCAbsorptionDialog(pitem->getExperiment(), this);
    dialog->open();
}

void ExperimentTree::importData()
{
    // Get the current item and check that is actually a Data item. Otherwise, return.
    QStandardItem* dataItem=_model->itemFromIndex(currentIndex());
    if (!dynamic_cast<DataItem*>(dataItem))
        return;

    QStringList fileNames;
    fileNames= QFileDialog::getOpenFileNames(this,"select numors","","",nullptr,QFileDialog::Option::DontUseNativeDialog);

    // No files selected, do nothing
    if (fileNames.isEmpty())
        return;

    QModelIndex parentIndex = _model->parent(currentIndex());
    auto expItem=dynamic_cast<ExperimentItem*>(_model->itemFromIndex(parentIndex));

    for (int i=0;i<fileNames.size();++i)
    {
        // Get the basename of the current numor
        QFileInfo fileinfo(fileNames[i]);
        std::string basename=fileinfo.fileName().toStdString();
         std::shared_ptr<SX::Instrument::Experiment> exp = expItem->getExperiment();

        // If the experience already stores the current numor, skip it
        if (exp->hasData(basename))
            continue;

        std::shared_ptr<IData> data_ptr;

        try
        {
            std::string extension=fileinfo.completeSuffix().toStdString();

            IData* raw_ptr = DataReaderFactory::Instance()->create(
                        extension,fileNames[i].toStdString(),exp->getDiffractometer()
                        );

            data_ptr = std::shared_ptr<IData>(raw_ptr);

            exp->addData(data_ptr);
        }
        catch(std::exception& e)
        {
           qWarning() << "Error reading numor: " + fileNames[i] + " " + QString(e.what());
           continue;
        }
        catch(...)
        {
        	qWarning() << "Error reading numor: " + fileNames[i] + " reason not known:";
        	continue;
        }
        QStandardItem* item = new NumorItem(exp, data_ptr);
        item->setText(QString::fromStdString(basename));
        item->setCheckable(true);
        dataItem->appendRow(item);

    }
}



void ExperimentTree::findPeaks(const QModelIndex& index)
{

    MainWindow* main=dynamic_cast<MainWindow*>(QApplication::activeWindow());

    auto ui=main->getUI();

    ui->_dview->getScene()->clearPeaks();

    QStandardItem* item=_model->itemFromIndex(index);

    TreeItem* titem=dynamic_cast<TreeItem*>(item);
    if (!titem)
        return;

    std::shared_ptr<SX::Instrument::Experiment> expt(titem->getExperiment());

    if (!expt)
        return;

    QStandardItem* ditem=_model->itemFromIndex(index);

    std::vector<std::shared_ptr<SX::Data::IData>> selectedNumors;
    int nTotalNumors(_model->rowCount(ditem->index()));
    selectedNumors.reserve(nTotalNumors);

    for (auto i=0;i<nTotalNumors;++i)
    {
        if (ditem->child(i)->checkState() == Qt::Checked)
        {
            if (auto ptr = dynamic_cast<NumorItem*>(ditem->child(i)))
                selectedNumors.push_back(ptr->getExperiment()->getData(ptr->text().toStdString()));
        }
    }

    if (selectedNumors.empty())
    {
        qWarning()<<"No numors selected for finding peaks";
        return;
    }

    // run peak find
    auto frame = ui->_dview->getScene()->getCurrentFrame();

    // check if now frame was loaded, or is otherwise invalid
    if ( frame.rows() == 0 || frame.cols() == 0) {
        // attempt to read first frame of first numor by default
        try {
            selectedNumors[0]->open();
            frame = selectedNumors[0]->getFrame(0);
        }
        catch(std::exception& e) {
            qDebug() << "Peak search failed: cannot load frame: " << e.what();
            return;
        }
    }

    qDebug() << "Preview frame has dimensions" << frame.rows() << " " << frame.cols();

    DialogConvolve* dialog = new DialogConvolve(frame, this);

    // dialog will automatically be deleted before we return from this method
    std::unique_ptr<DialogConvolve> dialog_ptr(dialog);



    // reset progress handler
    _progressHandler = std::shared_ptr<ProgressHandler>(new ProgressHandler);

    // set up peak finder
    if ( !_peakFinder)
        _peakFinder = std::shared_ptr<PeakFinder>(new PeakFinder);
    _peakFinder->setHandler(_progressHandler);

    // dialog will be initialized with values from current peak finder,
    // and any changes made will persist
    dialog->setPeakFinder(_peakFinder);

    if (!dialog->exec())
        return;

    int max=selectedNumors.size();
    qWarning() << "Peak find algorithm: Searching peaks in " << max << " files";
    
    // create a pop-up window that will show the progress
    ProgressView* progressView = new ProgressView(this);
    progressView->watch(_progressHandler);

    // lambda function to execute peak search in a separate thread
    auto task = [=] () -> bool
    {
        bool result = false;

        // execute in a try-block because the progress handler may throw if it is aborted by GUI
        try {
            result = _peakFinder->find(selectedNumors);
        }
        catch(std::exception& e) {
<<<<<<< HEAD
            qDebug() << "Caught exception during peak find: "
                     << e.what()
                     << " ; peak search aborted.";
=======
            qDebug() << "Caught exception during peak find: " << e.what();
            qDebug() <<" Peak search aborted.";
>>>>>>> 32f6fad7
            return false;
        }
        return result;
    };

    auto onFinished = [=] (bool succeeded) -> void
    {
        // delete the progressView
        delete progressView;

        int num_peaks = 0;

        for (auto numor: selectedNumors) {
            num_peaks += numor->getPeaks().size();
            numor->releaseMemory();
        }

        if ( succeeded ) {
            ui->_dview->getScene()->updatePeaks();

            qDebug() << "Peak search complete., found "
                     << num_peaks
                     << " peaks.";
        }
        else {
            qDebug() << "Peak search failed!";
        }
    };

    auto job = new Job(this, task, onFinished, true);
    //connect(progressView, SIGNAL(canceled()), job, SLOT(terminate()));

    job->exec();
}

void ExperimentTree::viewReciprocalSpace(const QModelIndex& index)
{
    QStandardItem* item=_model->itemFromIndex(index);

    TreeItem* titem=dynamic_cast<TreeItem*>(item);
    if (!titem)
        return;

    std::shared_ptr<SX::Instrument::Experiment> expt(titem->getExperiment());

    if (!expt)
        return;

    QStandardItem* ditem=_model->itemFromIndex(index);

    std::vector<std::shared_ptr<SX::Data::IData>> selectedNumors;
    int nTotalNumors(_model->rowCount(ditem->index()));
    selectedNumors.reserve(nTotalNumors);

    for (auto i=0;i<nTotalNumors;++i)
    {
        if (ditem->child(i)->checkState() == Qt::Checked)
        {
            if (auto ptr = dynamic_cast<NumorItem*>(ditem->child(i)))
                selectedNumors.push_back(ptr->getExperiment()->getData(ptr->text().toStdString()));
        }
    }

    if (selectedNumors.empty())
    {
        qWarning()<<"No numor selected for reciprocal viewer";
        return;
    }

    try
    {
        ReciprocalSpaceViewer* dialog = new ReciprocalSpaceViewer(expt);
        dialog->setData(selectedNumors);
        if (!dialog->exec())
            return;
    }
    catch(std::exception& e)
    {
        qWarning()<<e.what();
        return;
    }
}

void ExperimentTree::onDoubleClick(const QModelIndex& index)
{
    // Get the current item and check that is actually a Numor item. Otherwise, return.
    QStandardItem* item=_model->itemFromIndex(index);

    if (auto ptr=dynamic_cast<DataItem*>(item))
    {
        if (ptr->model()->rowCount(ptr->index())==0)
            importData();
        else
        {
            for (auto i=0;i<ptr->model()->rowCount(ptr->index());++i)
            {
                if (ptr->child(i)->checkState() == Qt::Unchecked)
                    ptr->child(i)->setCheckState(Qt::Checked);
                else
                    ptr->child(i)->setCheckState(Qt::Unchecked);
            }
        }
    }
    else if (auto ptr=dynamic_cast<NumorItem*>(item))
    {
        std::shared_ptr<SX::Instrument::Experiment> exp = ptr->getExperiment();
        emit plotData(exp->getData(item->text().toStdString()));
    }
}

void ExperimentTree::keyPressEvent(QKeyEvent *event)
{
    if (event->key() == Qt::Key_Delete)
    {
        QList<QModelIndex> selIndexes = selectedIndexes();

        QListIterator<QModelIndex> it(selIndexes);
        it.toBack();
        while (it.hasPrevious())
        {
            QStandardItem* item = _model->itemFromIndex(it.previous());
            if (!item->parent())
                 _model->removeRow(item->row());
            else
                _model->removeRow(item->row(),item->parent()->index());
        }
    }
}


// jmf: this method no longer used?
//ExperimentItem* ExperimentTree::getExperimentItem(SX::Instrument::Experiment* exp)
//{

//    QModelIndex rootIdx = rootIndex();

//    for (auto i=0;i<_model->rowCount(rootIdx);++i)
//    {
//        auto idx = _model->index(i,0,rootIdx);
//        auto ptr=dynamic_cast<ExperimentItem*>(_model->itemFromIndex(idx));
//        if (ptr && ptr->getExperiment().get()==exp)
//            return ptr;
//    }

//    return nullptr;

// }

void ExperimentTree::onSingleClick(const QModelIndex &index)
{
        // Inspect this item if it is inspectable
        InspectableTreeItem* item=dynamic_cast<InspectableTreeItem*>(_model->itemFromIndex(index));
        if (item)
            emit inspectWidget(item->inspectItem());
        else
        {
            QWidget* widget=new QWidget();
            emit inspectWidget(widget);
        }
}

void ExperimentTree::showPeaksOpenGL()
{
    GLWidget* glw=new GLWidget();
    auto& scene=glw->getScene();
    auto datav=getSelectedNumors();
    for (auto idata : datav)
    {
       auto peaks=idata->getPeaks();
       for (auto peak: peaks)
       {
           GLSphere* sphere=new GLSphere("");
           Eigen::Vector3d pos=peak->getQ();
           sphere->setPos(pos[0]*100,pos[1]*100,pos[2]*100);
           sphere->setColor(0,1,0);
           scene.addActor(sphere);
       }
    }
    glw->show();
}

void ExperimentTree::findSpaceGroup()
{
    SpaceGroupDialog* dialog = new SpaceGroupDialog(getSelectedNumors(), this);
    dialog->exec();
    // update the space group elsewhere
}

void ExperimentTree::computeRFactors()
{
    qDebug() << "Finding peak equivalences...";

    std::vector<std::shared_ptr<IData>> numors = getSelectedNumors();
    std::vector<std::vector<Peak3D*>> peak_equivs;
    std::vector<Peak3D*> peak_list;

    std::shared_ptr<UnitCell> unit_cell;

    for (std::shared_ptr<IData> numor: numors) {
        std::set<Peak3D*> peaks = numor->getPeaks();
        for (Peak3D* peak: peaks)
            if ( peak && peak->isSelected() && !peak->isMasked() )
                peak_list.push_back(peak);
    }

    if ( peak_list.size() == 0) {
        qDebug() << "No peaks -- cannot search for equivalences!";
        return;
    }

    for (Peak3D* peak: peak_list) {
        // what do we do if there is more than one sample/unit cell??
        unit_cell = peak->getUnitCell();

        if (unit_cell)
            break;
    }

    if (!unit_cell) {
        qDebug() << "No unit cell selected! Cannot compute R factors.";
        return;
    }

    SpaceGroup grp("P 1");

    // spacegroup construct can throw
    try {
        grp = SpaceGroup(unit_cell->getSpaceGroup());
    }
    catch(std::exception& e) {
        qDebug() << "Caught exception: " << e.what() << endl;
        return;
    }

    peak_equivs = grp.findEquivalences(peak_list, true);

    qDebug() << "Found " << peak_equivs.size() << " equivalence classes of peaks:";

    std::map<int, int> size_counts;

    for (auto& peaks: peak_equivs) {
        ++size_counts[peaks.size()];
    }

    for (auto& it: size_counts) {
        qDebug() << "Found " << it.second << " classes of size " << it.first;
    }

    qDebug() << "Computing R factors:";

    RFactor rfactor(peak_equivs);

    qDebug() << "    Rmerge = " << rfactor.Rmerge();
    qDebug() << "    Rmeas  = " << rfactor.Rmeas();
    qDebug() << "    Rpim   = " << rfactor.Rpim();

    ScaleDialog* scaleDialog = new ScaleDialog(peak_equivs, this);
    scaleDialog->exec();
}

void ExperimentTree::findFriedelPairs()
{
    qDebug() << "findFriedelParis() is not yet implemented!";
    return;

//    std::vector<Peak3D*> peaks;
//    std::vector<std::shared_ptr<IData>> numors = getSelectedNumors();

//    for (std::shared_ptr<IData> numor: numors) {
//        std::set<Peak3D*> peak_list = numor->getPeaks();

//        for (Peak3D* peak: peak_list)
//            peaks.push_back(peak);
//    }



    // todo: something with FriedelDialog!
    //FriedelDialog* friedelDialog = new FriedelDialog(peaks, this);
    //friedelDialog->exec();
    //delete friedelDialog;
}

void ExperimentTree::integrateCalculatedPeaks()
{
    qDebug() << "Integrating calculated peaks...";

    int count = 0;
    Eigen::Vector3d peak_extent, bg_extent;
    peak_extent << 0.0, 0.0, 0.0;
    bg_extent << 0.0, 0.0, 0.0;

    std::shared_ptr<UnitCell> unit_cell;

    for (std::shared_ptr<IData> numor: getSelectedNumors()) {
        for (Peak3D* peak: numor->getPeaks())
            if ( peak && peak->isSelected() && !peak->isMasked() ) {
                peak_extent += peak->getPeak()->getAABBExtents();
                bg_extent += peak->getBackground()->getAABBExtents();
                ++count;
            }
    }

    if ( count == 0) {
        qDebug() << "No peaks -- cannot search for equivalences!";
        return;
    }

    peak_extent /= count;
    bg_extent /= count;

    qDebug() << "Done calculating average bounding box";

    qDebug() << peak_extent(0) << " " << peak_extent(1) << " " << peak_extent(2);
    qDebug() << bg_extent(0) << " " << bg_extent(1) << " " << bg_extent(2);

    for (std::shared_ptr<IData> numor: getSelectedNumors()) {



        std::vector<Peak3D*> calculated_peaks;

        shared_ptr<Sample> sample = numor->getDiffractometer()->getSample();
        int ncrystals = sample->getNCrystals();

        if (ncrystals) {
            for (int i = 0; i < ncrystals; ++i) {
                SX::Crystal::SpaceGroup group(sample->getUnitCell(i)->getSpaceGroup());
                auto ub = sample->getUnitCell(i)->getReciprocalStandardM();

                qDebug() << "Calculating peak locations...";

                auto hkls = sample->getUnitCell(i)->generateReflectionsInSphere(1.5);
                std::vector<SX::Crystal::PeakCalc> peaks = numor->hasPeaks(hkls, ub);
                calculated_peaks.reserve(calculated_peaks.size() + peaks.size());

                qDebug() << "Adding calculated peaks...";

                for(auto&& p: peaks) {
                    //calculated_peaks.push_back(p);
                }
            }
        }

        qDebug() << "Done.";
    }
}

void ExperimentTree::peakFitDialog()
{
    qDebug() << "peakFitDialog() triggered";
    PeakFitDialog* dialog = new PeakFitDialog(this);
    dialog->exec();
}

void ExperimentTree::incorporateCalculatedPeaks()
{
    qDebug() << "Incorporating missing peaks into current data set...";

    std::vector<std::shared_ptr<IData>> numors = getSelectedNumors();

    std::shared_ptr<SX::Utils::ProgressHandler> handler(new SX::Utils::ProgressHandler);
    ProgressView progressView(this);
    progressView.watch(handler);

    int current_numor = 0;

    class compare_fn {
    public:
        auto operator()(const Eigen::RowVector3i a, const Eigen::RowVector3i b) -> bool
        {
            if (a(0) != b(0))
                return a(0) < b(0);

            if (a(1) != b(1))
                return a(1) < b(1);

            return a(2) < b(2);
        }
    };

    int last_done = 0;

    for(std::shared_ptr<IData> numor: numors) {
        qDebug() << "Finding missing peaks for numor " << ++current_numor << " of " << numors.size();

        std::vector<Peak3D*> calculated_peaks;

        shared_ptr<Sample> sample = numor->getDiffractometer()->getSample();
        int ncrystals = sample->getNCrystals();

        for (int i = 0; i < ncrystals; ++i) {
            SX::Crystal::SpaceGroup group(sample->getUnitCell(i)->getSpaceGroup());
            auto ub = sample->getUnitCell(i)->getReciprocalStandardM();

            handler->setStatus("Calculating peak locations...");

            //auto predicted_hkls = sample->getUnitCell(i)->generateReflectionsInSphere(1.5);
            auto predicted_hkls = sample->getUnitCell(i)->generateReflectionsInSphere(1.0   );
            std::vector<SX::Crystal::PeakCalc> peaks = numor->hasPeaks(predicted_hkls, ub);
            calculated_peaks.reserve(peaks.size());

            int current_peak = 0;

            handler->setStatus("Building set of previously found peaks...");

            std::set<Peak3D*> found_peaks = numor->getPeaks();
            std::set<Eigen::RowVector3i, compare_fn> found_hkls;

            for (Peak3D* p: found_peaks)
                found_hkls.insert(p->getIntegerMillerIndices());


            handler->setStatus("Adding calculated peaks...");

            for(PeakCalc& p: peaks) {
                ++current_peak;

                Eigen::RowVector3i hkl(std::round(p._h), std::round(p._k), std::round(p._l));

                // try to find this reflection in the list of peaks, skip if found
                if (std::find(found_hkls.begin(), found_hkls.end(), hkl) != found_hkls.end() )
                    continue;

                // now we must add it, calculating shape from nearest peaks
                Peak3D* new_peak = p.averagePeaks(numor, 200);

                if (!new_peak)
                    continue;

                new_peak->setSelected(true);
                calculated_peaks.push_back(new_peak);

                int done = std::round(current_peak * 100.0 / peaks.size());

                if ( done != last_done) {
                    handler->setProgress(done);
                    last_done = done;
                }
            }
        }

        for (Peak3D* peak: calculated_peaks)
            numor->addPeak(peak);

        numor->integratePeaks(handler);
    }

    qDebug() << "Done incorporating missing peaks.";
}<|MERGE_RESOLUTION|>--- conflicted
+++ resolved
@@ -428,14 +428,9 @@
             result = _peakFinder->find(selectedNumors);
         }
         catch(std::exception& e) {
-<<<<<<< HEAD
             qDebug() << "Caught exception during peak find: "
                      << e.what()
                      << " ; peak search aborted.";
-=======
-            qDebug() << "Caught exception during peak find: " << e.what();
-            qDebug() <<" Peak search aborted.";
->>>>>>> 32f6fad7
             return false;
         }
         return result;
