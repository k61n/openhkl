--- conflicted
+++ resolved
@@ -25,11 +25,7 @@
 
     // This should be the center of the detector at rest at (0,0.764,0)
     DetectorEvent ev(d, 15.5, 15.5);
-<<<<<<< HEAD
-    Eigen::Vector3d center=ev.getPosition();
-=======
     Eigen::Vector3d center=ev.getPixelPosition();
->>>>>>> b3a963a0
     BOOST_CHECK_SMALL(center[0],tolerance);
     BOOST_CHECK_CLOSE(center[1],0.380,tolerance);
     BOOST_CHECK_SMALL(center[2],tolerance);
@@ -48,11 +44,7 @@
     d.setGonio(g);
 
     DetectorEvent ev3(d, 15.5, 15.5, {90.0*deg});
-<<<<<<< HEAD
-    center=ev3.getPosition();
-=======
     center=ev3.getPixelPosition();
->>>>>>> b3a963a0
     BOOST_CHECK_CLOSE(center[0],0.380,tolerance);
     BOOST_CHECK_SMALL(center[1],0.001);
     BOOST_CHECK_SMALL(center[2],0.001);
