#include <nsxlib/NSXTest.h>

int main()
{
<<<<<<< HEAD
    #pragma message "test not implemented"
    #if 0
    auto cyclop = nsx::Diffractometer::build("Cyclops");
    double g,nu;
    for (int i = 0; i < 7680; ++i) {
        for (int j = 0; j < 2400; ++j) {
            auto detector = cyclop->getDetector().get();
            nsx::DetectorEvent event(detector, i, j, 0.0,  {});
            event.getGammaNu(g, nu);
        }
    }

    return 0;
    #endif
=======
#pragma message "test not implemented"
>>>>>>> c60b5e72
}<|MERGE_RESOLUTION|>--- conflicted
+++ resolved
@@ -1,8 +1,10 @@
+#include <nsxlib/Detector.h>
+#include <nsxlib/DetectorEvent.h>
+#include <nsxlib/Diffractometer.h>
 #include <nsxlib/NSXTest.h>
 
 int main()
 {
-<<<<<<< HEAD
     #pragma message "test not implemented"
     #if 0
     auto cyclop = nsx::Diffractometer::build("Cyclops");
@@ -17,7 +19,4 @@
 
     return 0;
     #endif
-=======
-#pragma message "test not implemented"
->>>>>>> c60b5e72
 }