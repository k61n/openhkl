--- conflicted
+++ resolved
@@ -12,16 +12,12 @@
 
 BOOST_AUTO_TEST_CASE(Test_SpaceGroupSymbols)
 {
-<<<<<<< HEAD
     nsx::SpaceGroupSymbols* spaceGroupSymbols = nsx::SpaceGroupSymbols::Instance();
     std::vector<std::string> symbols = spaceGroupSymbols->getAllSymbols();
 
     BOOST_CHECK_EQUAL(symbols.size(), 230);
 
     auto table=SpaceGroupSymbols::Instance();
-=======
-    auto table=nsx::SpaceGroupSymbols::Instance();
->>>>>>> c64bc0a8
     std::string generators;
     bool test=table->getGenerators("P n m a",generators);
 
