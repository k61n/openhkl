--- conflicted
+++ resolved
@@ -102,23 +102,12 @@
         peak.setSource(source);
         // Create the detector event matching that peak (the px and py are given in mm in the RAFUB input file)
         peak.setDetectorEvent(DetectorEvent(*D9, px/2,py/2,{gamma*deg}));
-<<<<<<< HEAD
-        // set the miller indices corresponding to the peak
-//		peak.setMillerIndices(h,k,l);
-        // Set the wavelength
-        //peak.setWavelength(source->getSelectedMonochromator().getWavelength());
-=======
->>>>>>> b3a963a0
 
         Eigen::RowVector3d hkl;
         hkl << h,k,l;
 
         // Create a sample state
         peak.setSampleState(ComponentState(sample.get(), {omega*deg,chi*deg,phi*deg}));
-<<<<<<< HEAD
-//		_peaks.push_back(peak);
-=======
->>>>>>> b3a963a0
 
         minimizer.addPeak(peak,hkl);
     }
