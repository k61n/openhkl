--- conflicted
+++ resolved
@@ -52,18 +52,6 @@
     numors.push_back(dataf);
 
     // propagate changes to peak finder
-<<<<<<< HEAD
-    auto convolver = peakFinder->convolver();
-    convolver->setKernel(kernel->matrix());
-    peakFinder->setMinComponents(30);
-    peakFinder->setMaxComponents(10000);
-    peakFinder->setKernel(kernel);
-    peakFinder->setSearchScale(1.5);
-    peakFinder->setIntegrationScale(4.0);
-    peakFinder->setBackgroundScale(6.0);
-    peakFinder->setThresholdType(1); // absolute
-    peakFinder->setThresholdValue(15.0);
-=======
     peakFinder->setMinSize(30);
     peakFinder->setMaxSize(10000);
     peakFinder->setMaxFrames(10);
@@ -71,7 +59,6 @@
     peakFinder->setThreshold("absolute",{{"intensity",15.0}});
     peakFinder->setSearchConfidence(0.98);
     peakFinder->setIntegrationConfidence(0.997);
->>>>>>> 07ec7aaf
 
     peakFinder->setHandler(progressHandler);
 
@@ -85,7 +72,8 @@
     nsx::PeakFilter peak_filter;
     nsx::PeakList selected_peaks;
     selected_peaks = peak_filter.selected(found_peaks,true);
-    selected_peaks = peak_filter.dRange(selected_peaks, 2.0, 100.0, true);
+    selected_peaks = peak_filter.dMin(selected_peaks, 2.0);
+    selected_peaks = peak_filter.dMax(selected_peaks, 100.0);
     
     NSX_CHECK_ASSERT(selected_peaks.size() >= 600);
 
