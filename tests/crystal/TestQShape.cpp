--- conflicted
+++ resolved
@@ -45,18 +45,6 @@
     numors.push_back(dataf);
 
     // propagate changes to peak finder
-<<<<<<< HEAD
-    auto convolver = peakFinder->convolver();
-    convolver->setKernel(kernel->matrix());
-    peakFinder->setMinComponents(30);
-    peakFinder->setMaxComponents(10000);
-    peakFinder->setKernel(kernel);
-    peakFinder->setSearchScale(1.0);
-    peakFinder->setIntegrationScale(3.0);
-    peakFinder->setBackgroundScale(6.0);
-    peakFinder->setThresholdType(1); // absolute
-    peakFinder->setThresholdValue(15.0);
-=======
     peakFinder->setMinSize(30);
     peakFinder->setMaxSize(10000);
     peakFinder->setMaxFrames(10);
@@ -64,7 +52,6 @@
     peakFinder->setThreshold("absolute",{{"intensity",15.0}});
     peakFinder->setSearchConfidence(0.98);
     peakFinder->setIntegrationConfidence(0.997);
->>>>>>> 07ec7aaf
 
     peakFinder->setHandler(progressHandler);
 
