--- conflicted
+++ resolved
@@ -54,18 +54,6 @@
     numors.push_back(dataf);
 
     // propagate changes to peak finder
-<<<<<<< HEAD
-    auto convolver = peakFinder->convolver();
-    convolver->setKernel(kernel->matrix());
-    peakFinder->setMinComponents(30);
-    peakFinder->setMaxComponents(10000);
-    peakFinder->setKernel(kernel);
-    peakFinder->setSearchScale(1.5);
-    peakFinder->setIntegrationScale(4.0);
-    peakFinder->setBackgroundScale(6.0);
-    peakFinder->setThresholdType(1); // absolute
-    peakFinder->setThresholdValue(15.0);
-=======
     peakFinder->setMinSize(30);
     peakFinder->setMaxSize(10000);
     peakFinder->setMaxFrames(10);
@@ -73,7 +61,6 @@
     peakFinder->setThreshold("absolute",{{"intensity",15.0}});
     peakFinder->setSearchConfidence(0.98);
     peakFinder->setIntegrationConfidence(0.997);
->>>>>>> 07ec7aaf
 
     peakFinder->setHandler(progressHandler);
 
@@ -87,6 +74,10 @@
 
     NSX_CHECK_ASSERT(found_peaks.size() >= 800);
 
+    nsx::StrongPeakIntegrator integrator;
+    integrator.setHandler(progressHandler);
+    integrator.integrate(found_peaks, dataf, 2.7, 3.5, 4.0);
+
     // at this stage we have the peaks, now we index
     nsx::IndexerParameters params;
     nsx::AutoIndexer indexer(progressHandler);
@@ -94,9 +85,6 @@
     nsx::PeakFilter peak_filter;
     nsx::PeakList selected_peaks;
     selected_peaks = peak_filter.selected(found_peaks,true);
-    selected_peaks = peak_filter.dRange(selected_peaks, 2.0, 100.0, true);
-
-    NSX_CHECK_ASSERT(selected_peaks.size() >= 600);
 
     auto numIndexedPeaks = [&]() -> unsigned int
     {
@@ -111,10 +99,9 @@
 
     unsigned int indexed_peaks = numIndexedPeaks();
 
-    NSX_CHECK_ASSERT(indexed_peaks > 600);
+    NSX_CHECK_ASSERT(indexed_peaks > 650);
     NSX_CHECK_NO_THROW(indexer.autoIndex(params));
-
-    NSX_CHECK_ASSERT(indexer.getSolutions().empty() == false);
+    NSX_CHECK_ASSERT(indexer.getSolutions().size() > 1);
 
     auto soln = indexer.getSolutions().front();
 
@@ -129,9 +116,8 @@
 
     // add cell to sample
     dataf->diffractometer()->getSample()->addUnitCell(cell);
-
+ 
     // reintegrate peaks
-    nsx::StrongPeakIntegrator integrator;
     integrator.integrate(found_peaks, dataf, 3.0, 4.0, 5.0);
 
     // compute shape library
