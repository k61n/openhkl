--- conflicted
+++ resolved
@@ -11,25 +11,8 @@
         peakFinder = nsx.PeakFinder()
         ph = nsx.ProgressHandler()
 
-<<<<<<< HEAD
-        peakFinder.setIntegrationScale(3.0)
-        peakFinder.setBackgroundScale(3.0)
-        peakFinder.setSearchScale(3.0)        
-        # todo : error in "second" argument of the function
-        # self.assertAlmostEqual([(peakFinder.confidence()),0.997,1e-10])
-        
-        peakFinder.setMaxComponents(10000)
-        self.assertTrue(peakFinder.getMaxComponents() == 10000)
-
-        peakFinder.setMinComponents(10)
-        self.assertTrue(peakFinder.getMinComponents() == 10)
-
-        peakFinder.setThresholdValue(3.0)
-        self.assertAlmostEqual(peakFinder.getThresholdValue(), 3.0 , delta=1e-10) 
-=======
         peakFinder.setIntegrationConfidence(0.997)        
         peakFinder.setSearchConfidence(0.97)        
->>>>>>> 07ec7aaf
         
         peakFinder.setMaxSize(10000)
         self.assertTrue(peakFinder.maxSize() == 10000)
