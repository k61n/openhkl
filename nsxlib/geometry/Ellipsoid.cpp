--- conflicted
+++ resolved
@@ -282,30 +282,7 @@
     // Calculate the [bij] matrix (reference to publication).
     B=MA.transpose()*B.transpose()*SB*B*MA;
     //
-<<<<<<< HEAD
-    using T = double;
-    T ea=SA.diagonal()[0],eb=SA.diagonal()[1],ec=SA.diagonal()[2];
-    T ab=ea*eb, ac=ea*ec, bc= eb*ec;
-    T abc=ea*eb*ec;
-    T b12s=B(0,1)*B(0,1);
-    T b13s=B(0,2)*B(0,2);
-    T b14s=B(0,3)*B(0,3);
-    T b23s=B(1,2)*B(1,2);
-    T b24s=B(1,3)*B(1,3);
-    T b34s=B(2,3)*B(2,3);
-    T b2233=B(1,1)*B(2,2);
-    T termA=B(0,0)*bc+B(1,1)*ac+B(2,2)*ab;
-    T termB=(b2233-b23s)*ea+(B(0,0)*B(2,2)-b13s)*eb+(B(0,0)*B(1,1)-b12s)*ec;
-    T T4=-abc;
-    T T3=termA-B(3,3)*abc;
-    T T2 = termA*B(3,3)-termB-b34s*ab-b14s*bc-b24s*ac;
-    T tmp1=termB*B(3,3);
-    T tmp2=B(0,0)*(b2233+eb*b34s+ec*b24s-b23s);
-    T tmp3=B(1,1)*(ea*b34s+ec*b14s-b13s);
-    T tmp4=B(2,2)*(ea*b24s+eb*b14s-b12s);
-    T tmp5=B(2,3)*(ea*B(1,2)*B(1,3)+eb*B(0,2)*B(0,3))
-    + B(0,1)*(ec*B(0,3)*B(1,3)-B(0,2)*B(1,2));
-=======
+
     double ea=SA.diagonal()[0],eb=SA.diagonal()[1],ec=SA.diagonal()[2];
     double ab=ea*eb, ac=ea*ec, bc= eb*ec;
     double abc=ea*eb*ec;
@@ -326,7 +303,7 @@
     double tmp3=B(1,1)*(ea*b34s+ec*b14s-b13s);
     double tmp4=B(2,2)*(ea*b24s+eb*b14s-b12s);
     double tmp5=B(2,3)*(ea*B(1,2)*B(1,3)+eb*B(0,2)*B(0,3))+ B(0,1)*(ec*B(0,3)*B(1,3)-B(0,2)*B(1,2));
->>>>>>> f2dab2ad
+
     tmp5+= tmp5;
     double T1=-tmp1+tmp2+tmp3+tmp4-tmp5;
     double T0 = (-B).determinant();
