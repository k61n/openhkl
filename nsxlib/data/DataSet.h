--- conflicted
+++ resolved
@@ -35,24 +35,12 @@
 
 #include <Eigen/Dense>
 
-<<<<<<< HEAD
-#include "../crystal/CrystalTypes.h"
-#include "../data/DataTypes.h"
-#include "../data/FrameInterval.h"
-#include "../geometry/DirectVector.h"
-#include "../geometry/ReciprocalVector.h"
-#include "../geometry/GeometryTypes.h"
-#include "../geometry/IMask.h"
-#include "../instrument/InstrumentTypes.h"
-#include "../utils/UtilsTypes.h"
-=======
 #include "CrystalTypes.h"
 #include "DataTypes.h"
 #include "GeometryTypes.h"
 #include "IMask.h"
 #include "InstrumentTypes.h"
 #include "UtilsTypes.h"
->>>>>>> c60b5e72
 
 namespace nsx {
 
@@ -168,7 +156,7 @@
     double _background;
     FrameIteratorCallback _iteratorCallback;
     std::shared_ptr<IDataReader> _reader;
-    std::vector<FrameInterval> _intervals;
+    
 };
 
 } // end namespace nsx