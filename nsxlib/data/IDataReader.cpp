--- conflicted
+++ resolved
@@ -54,13 +54,8 @@
     return _metadata;
 }
 
-<<<<<<< HEAD
-sptrDiffractometer IDataReader::getDiffractometer() const {
+sptrDiffractometer IDataReader::diffractometer() const {
     return _diffractometer;
-=======
-const Diffractometer& IDataReader::diffractometer() const {
-    return *_diffractometer;
->>>>>>> 25ec15d5
 }
 
 InstrumentState IDataReader::getState(size_t frame) const
