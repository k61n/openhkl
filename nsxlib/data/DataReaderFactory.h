--- conflicted
+++ resolved
@@ -30,16 +30,9 @@
 #define NSXLIB_DATAREADERFACTORY_H
 
 #include <string>
-<<<<<<< HEAD
+
 #include <map>
 #include <functional>
-=======
-
-#include "../data/DataSet.h"
-#include "../kernel/Factory.h"
-#include "../kernel/Singleton.h"
-#include "../instrument/InstrumentTypes.h"
->>>>>>> b7b2bfb2
 
 namespace nsx {
 
@@ -51,14 +44,8 @@
  * choose the correct DataReader at runtime. Reader selection is based on the extension of the datafile.
  *
  */
-<<<<<<< HEAD
 class DataReaderFactory {
-=======
-class DataReaderFactory :
-        public Factory<DataSet,std::string,std::string,sptrDiffractometer>,
-        public Singleton<DataReaderFactory,Constructor,Destructor>
-{
->>>>>>> b7b2bfb2
+
 public:
     using callback = std::function<std::shared_ptr<DataSet>(const std::string&, const std::shared_ptr<Diffractometer>&)>;
 
