/*
 * nsxtool : Neutron Single Crystal analysis toolkit
 ------------------------------------------------------------------------------------------
 Copyright (C)
 2017- Laurent C. Chapon, Eric Pellegrini, Jonathan Fisher

 Institut Laue-Langevin
 BP 156
 6, rue Jules Horowitz
 38042 Grenoble Cedex 9
 France
 chapon[at]ill.fr
 pellegrini[at]ill.fr

 Forschungszentrum Juelich GmbH
 52425 Juelich
 Germany
 j.fisher[at]fz-juelich.de

 This library is free software; you can redistribute it and/or
 modify it under the terms of the GNU Lesser General Public
 License as published by the Free Software Foundation; either
 version 2.1 of the License, or (at your option) any later version.

 This library is distributed in the hope that it will be useful,
 but WITHOUT ANY WARRANTY; without even the implied warranty of
 MERCHANTABILITY or FITNESS FOR A PARTICULAR PURPOSE.  See the GNU
 Lesser General Public License for more details.

 You should have received a copy of the GNU Lesser General Public
 License along with this library; if not, write to the Free Software
 Foundation, Inc., 51 Franklin Street, Fifth Floor, Boston, MA  02110-1301  USA
 *
 */

#pragma once

#include <iosfwd>
#include <string>
#include <vector>

#include "CrystalTypes.h"
#include "PeakRecord.h"

namespace nsx {

#if 0

class XDS {

public:

    XDS(const PeakList& peaks, bool merge, bool friedel, const std::string& filename = "", const std::string& date = "");

    ~XDS() = default;

    bool writeHeader(std::ostream& str) const;

    bool writePeaks(std::ostream& str) const;

    bool writeFooter(std::ostream& str) const;

    bool write(std::ostream& str) const;

private:

    RecordList getMergedRecords() const;

    RecordList getUnmergedRecords() const;

    PeakList _peaks;

    const bool _merge, _friedel;

    const std::string _filename;

    const std::string _date;

    const std::vector<std::string> _records;
};

<<<<<<< HEAD
#endif

} // end namespace nsx

#endif // NSXLIB_XDS_H
=======
} // end namespace nsx
>>>>>>> c60b5e72
<|MERGE_RESOLUTION|>--- conflicted
+++ resolved
@@ -79,12 +79,6 @@
     const std::vector<std::string> _records;
 };
 
-<<<<<<< HEAD
 #endif
 
-} // end namespace nsx
-
-#endif // NSXLIB_XDS_H
-=======
-} // end namespace nsx
->>>>>>> c60b5e72
+} // end namespace nsx