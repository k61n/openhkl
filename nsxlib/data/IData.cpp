#include <utility>
#include <stdexcept>
#include <memory>
#include <vector>

#include "../utils/Units.h"

#include <boost/filesystem.hpp>
#include <boost/filesystem/operations.hpp>

#include "IData.h"
#include "IDataReader.h"

#include "../instrument/Detector.h"
#include "../instrument/Gonio.h"
#include "../instrument/Monochromator.h"
#include "../instrument/Sample.h"
#include "../instrument/Source.h"

#include "H5Cpp.h"
#include "blosc_filter.h"
#include "blosc.h"

#include "../crystal/PeakIntegrator.h"
#include "../geometry/Ellipsoid.h"
#include "../geometry/IntegrationRegion.h"

#include "IFrameIterator.h"
#include "BasicFrameIterator.h"
#include "ThreadedFrameIterator.h"

namespace SX {
namespace Data {

using Eigen::Matrix3d;
using boost::filesystem::path;
using SX::Instrument::InstrumentState;

DataSet::DataSet(IDataReader* reader, const std::shared_ptr<Diffractometer>& diffractometer):
    _isOpened(false),
    _filename(reader->getFilename()),
    _nFrames(0),
    _nrows(0),
    _ncols(0),
    _diffractometer(diffractometer),
    _metadata(std::unique_ptr<MetaData>(new MetaData())),
    _data(),
    _states(),
    _peaks(),
    _fileSize(0),
    _masks(),
    _background(0.0),
    _reader(reader)
{
    if ( !boost::filesystem::exists(_filename.c_str())) {
        throw std::runtime_error("IData, file: " + _filename + " does not exist");
    }

    _nrows = _diffractometer->getDetector()->getNRows();
    _ncols = _diffractometer->getDetector()->getNCols();

    _metadata = std::unique_ptr<MetaData>(new MetaData(_reader->getMetadata()));
    _nFrames = _metadata->getKey<int>("npdone");

    // Getting Scan parameters for the detector
    _states.resize(_nFrames);

    for (unsigned int i=0;i<_nFrames;++i) {
        _states[i] = _reader->getState(i);
    }
}

std::unique_ptr<IFrameIterator> DataSet::getIterator(int idx)
{
    // use default frame iterator if one hasn't been set
    if ( !_iteratorCallback) {
        _iteratorCallback = [] (DataSet& data, int index) {
            return new BasicFrameIterator(data, static_cast<unsigned int>(index));
            //return new ThreadedFrameIterator(data, index);
        };
    }
    return std::unique_ptr<IFrameIterator>(_iteratorCallback(*this, idx));
}

void DataSet::setIteratorCallback(FrameIteratorCallback callback)
{
    _iteratorCallback = std::move(callback);
}

DataSet::~DataSet()
{
    clearPeaks();
    blosc_destroy();
}

std::string DataSet::getBasename() const
{
    path pathname(_filename);
    return pathname.filename().string();
}


int DataSet::dataAt(unsigned int x, unsigned int y, unsigned int z)
{
    // Check that the voxel is inside the limit of the data
    if (z>=_nFrames || y>=_ncols || x>=_nrows) {
        return 0;
    }
    return getFrame(z)(x,y);
}

Eigen::MatrixXi DataSet::getFrame(std::size_t idx)
{
    return _reader->getData(idx);
}

void DataSet::open()
{
    _reader->open();
}

void DataSet::close()
{
    _reader->close();
}

const std::string& DataSet::getFilename() const
{
    return _filename;
}

std::shared_ptr<Diffractometer> DataSet::getDiffractometer() const
{
    return _diffractometer;
}

MetaData*  DataSet::getMetadata() const
{
    return _metadata.get();
}

std::size_t DataSet::getNFrames() const
{
    return _nFrames;
}

std::size_t DataSet::getNCols() const
{
    return _ncols;
}

std::size_t DataSet::getNRows() const
{
    return _nrows;
}

std::set<sptrPeak3D>& DataSet::getPeaks()
{
    return _peaks;
}

void DataSet::addPeak(const sptrPeak3D& peak)
{
    _peaks.insert(peak);
    maskPeak(peak);
}

void DataSet::clearPeaks()
{
//    for (auto&& ptr : _peaks) {
//        ptr->unlinkData();
//    }
    _peaks.clear();
}

InstrumentState DataSet::getInterpolatedState(double frame) const
{
    if (frame>(_states.size()-1) || frame<0) {
        throw std::runtime_error("Error when interpolating state: invalid frame value");
    }

    const std::size_t idx = std::size_t(std::lround(std::floor(frame)));
    const std::size_t next = std::min(idx+1, _states.size()-1);
    const double t = frame-idx;

    const auto& nextState = _states[next];
    const auto& prevState = _states[idx];

<<<<<<< HEAD
    return prevState.interpolate(nextState, t);
=======
    for (std::size_t i=0; i < nPhysicalAxes; ++i) {
        state[i] = prevState[i] + (frame-static_cast<double>(idx))*(nextState[i]-prevState[i]);
    }
    return ComponentState(*_diffractometer->getDetector(), state);
>>>>>>> ab9d5b76
}

const ComponentState& DataSet::getDetectorState(size_t frame) const
{
    if (frame > (_states.size()-1)) {
        throw std::runtime_error("Error when returning detector state: invalid frame value");
    }
    return _states[frame].detector;
}

const ComponentState& DataSet::getSampleState(size_t frame) const
{
<<<<<<< HEAD
    if (frame > (_states.size()-1)) {
=======
    if (frame > (_sampleStates.size()-1) || frame<0) {
        throw std::runtime_error("Error when interpolating sample states: invalid frame value");
    }

    std::size_t idx = static_cast<std::size_t>(std::floor(frame));
    std::size_t next = std::min(idx+1, _sampleStates.size()-1);
    std::size_t nPhysicalAxes=_diffractometer->getSample()->getGonio()->getNPhysicalAxes();

    const std::vector<double>& prevState=_sampleStates[idx].getValues();
    const std::vector<double>& nextState=_sampleStates[next].getValues();
    std::vector<double> state(nPhysicalAxes);

    for (std::size_t i=0;i<nPhysicalAxes;++i) {
        state[i] = prevState[i] + (frame-static_cast<double>(idx))*(nextState[i]-prevState[i]);
    }
    return ComponentState(*_diffractometer->getSample(), state);
}

const ComponentState& IData::getSampleState(unsigned long frame) const
{
    if (frame > (_sampleStates.size()-1)) {
>>>>>>> ab9d5b76
        throw std::runtime_error("Error when returning sample state: invalid frame value");
    }
    return _states[frame].sample;
}

const ComponentState& DataSet::getSourceState(size_t frame) const
{
<<<<<<< HEAD
    if (frame>(_states.size()-1)) {
=======
    if (frame>(_sourceStates.size()-1) || frame<0) {
        throw std::runtime_error("Error when interpolating source states: invalid frame value");
    }
    std::size_t idx = static_cast<std::size_t>(std::floor(frame));
    std::size_t next = std::min(idx+1, _sourceStates.size()-1);
    std::size_t nPhysicalAxes=_diffractometer->getSource()->getGonio()->getNPhysicalAxes();
    std::vector<double> state(nPhysicalAxes);

    const std::vector<double>& prevState = _sourceStates[idx].getValues();
    const std::vector<double>& nextState = _sourceStates[next].getValues();

    for (std::size_t i = 0; i < nPhysicalAxes; ++i) {
        state[i] = prevState[i] + (frame-static_cast<double>(idx))*(nextState[i]-prevState[i]);
    }
    return ComponentState(*_diffractometer->getSource(), state);
}

const ComponentState& IData::getSourceState(unsigned int frame) const
{
    if (frame>(_sourceStates.size()-1)) {
>>>>>>> ab9d5b76
        throw std::runtime_error("Error when returning source state: invalid frame value");
    }
    return _states[frame].source;
}


const std::vector<SX::Instrument::InstrumentState>& DataSet::getInstrumentStates() const
{
    return _states;
}

bool DataSet::removePeak(const sptrPeak3D& peak)
{
    auto&& it=_peaks.find(peak);

    if (it == _peaks.end()) {
        return false;
    }
    _peaks.erase(it);
    return true;
}

bool DataSet::isOpened() const
{
    return _isOpened;
}

std::size_t DataSet::getFileSize() const
{
    return _fileSize;
}

void DataSet::saveHDF5(const std::string& filename) //const
{
    blosc_init();
    blosc_set_nthreads(4);

    hsize_t dims[3] = {_nFrames, _nrows,_ncols};
    hsize_t chunk[3] = {1, _nrows,_ncols};
    hsize_t count[3] = {1, _nrows,_ncols};

    H5::H5File file(filename.c_str(), H5F_ACC_TRUNC);
    H5::DataSpace space(3, dims, nullptr);
    H5::DSetCreatPropList plist;

    plist.setChunk(3, chunk);

    char *version, *date;
    int r;
    unsigned int cd_values[7];
    cd_values[4] = 9;       // Highest compression level
    cd_values[5] = 1;       // Bit shuffling active
    cd_values[6] = BLOSC_BLOSCLZ; // Seem to be the best compromise speed/compression for diffraction data

    r = register_blosc(&version, &date);
    if (r<=0) {
        throw std::runtime_error("Problem registering BLOSC filter in HDF5 library");
    }

    // caught by valgrind memcheck
    free(version); version = nullptr;
    free(date); date = nullptr;
    plist.setFilter(FILTER_BLOSC, H5Z_FLAG_OPTIONAL, 7, cd_values);

    H5::DataSpace memspace(3, count, nullptr);
    H5::Group dataGroup(file.createGroup("/Data"));
    H5::DataSet dset(dataGroup.createDataSet("Counts", H5::PredType::NATIVE_INT32, space, plist));

    hsize_t offset[3];
    offset[0] = 0;
    offset[1] = 0;
    offset[2] = 0;

    for(offset[0]=0; offset[0] < _nFrames; offset[0] += count[0]) {
        space.selectHyperslab(H5S_SELECT_SET, count, offset, nullptr, nullptr);
        // HDF5 requires row-major storage, so copy frame into a row-major matrix
        RowMatrixi frame(getFrame(offset[0]));
        dset.write(frame.data(), H5::PredType::NATIVE_INT32, memspace, space);
    }

    // Saving the scans parameters (detector, sample and source)
    H5::Group scanGroup(dataGroup.createGroup("Scan"));

    // Write detector states
    H5::Group detectorGroup(scanGroup.createGroup("Detector"));

    std::vector<std::string> names=_diffractometer->getDetector()->getGonio()->getPhysicalAxesNames();
    hsize_t nf[1]={_nFrames};
    H5::DataSpace scanSpace(1,nf);
    RowMatrixd vals(names.size(),_nFrames);

    for (unsigned int i = 0; i < _states.size(); ++i) {
        const std::vector<double>& v = _states[i].detector.getValues();

        for (unsigned int j = 0; j < names.size(); ++j) {
            vals(j,i) = v[j] / SX::Units::deg;
        }
    }

    for (unsigned int j = 0; j < names.size(); ++j) {
        H5::DataSet detectorScan(detectorGroup.createDataSet(names[j], H5::PredType::NATIVE_DOUBLE, scanSpace));
        detectorScan.write(&vals(j,0), H5::PredType::NATIVE_DOUBLE, scanSpace, scanSpace);
    }

    // Write sample states
    H5::Group sampleGroup(scanGroup.createGroup("Sample"));
    std::vector<std::string> samplenames=_diffractometer->getSample()->getGonio()->getPhysicalAxesNames();
    RowMatrixd valsSamples(samplenames.size(), _nFrames);

    for (unsigned int i = 0; i < _states.size(); ++i) {
        const std::vector<double>& v = _states[i].sample.getValues();

        for (unsigned int j = 0; j < samplenames.size(); ++j) {
            valsSamples(j,i) = v[j]/SX::Units::deg;
        }
    }

    for (unsigned int j = 0; j < samplenames.size(); ++j) {
        H5::DataSet sampleScan(sampleGroup.createDataSet(samplenames[j], H5::PredType::NATIVE_DOUBLE, scanSpace));
        sampleScan.write(&valsSamples(j,0), H5::PredType::NATIVE_DOUBLE, scanSpace, scanSpace);
    }

    // Write source states
    H5::Group sourceGroup(scanGroup.createGroup("Source"));
    std::vector<std::string> sourcenames = _diffractometer->getSource()->getGonio()->getPhysicalAxesNames();
    RowMatrixd valsSources(sourcenames.size(),_nFrames);

    for (unsigned int i = 0; i < _states.size(); ++i) {
        const std::vector<double>& v=_states[i].source.getValues();

        for (unsigned int j = 0; j < sourcenames.size(); ++j) {
            valsSources(j,i) = v[j] / SX::Units::deg;
        }
    }

    for (unsigned int j = 0; j < sourcenames.size(); ++j) {
        H5::DataSet sourceScan(sourceGroup.createDataSet(sourcenames[j], H5::PredType::NATIVE_DOUBLE, scanSpace));
        sourceScan.write(&valsSources(j,0), H5::PredType::NATIVE_DOUBLE, scanSpace, scanSpace);
    }

    const auto& map=_metadata->getMap();

    // Write all string metadata into the "Info" group
    H5::Group infogroup(file.createGroup("/Info"));
    H5::DataSpace metaSpace(H5S_SCALAR);
    H5::StrType str80(H5::PredType::C_S1, 80);
    std::string info;

    for (const auto& item: map) {
        std::string info;

        try {
            info = boost::any_cast<std::string>(item.second);
            H5::Attribute intAtt(infogroup.createAttribute(item.first, str80, metaSpace));
            intAtt.write(str80, info);
        } catch(...) {
            // shouldn't there be some error handling here?
        }
    }

    // Write all other metadata (int and double) into the "Experiment" Group
    H5::Group metadatagroup(file.createGroup("/Experiment"));

    for (const auto& item: map)	{
        int value;

        try {
            value = boost::any_cast<int>(item.second);
            H5::Attribute intAtt(metadatagroup.createAttribute(item.first, H5::PredType::NATIVE_INT32, metaSpace));
            intAtt.write(H5::PredType::NATIVE_INT, &value);
        } catch(...) {
            try {
                double dvalue;
                dvalue = boost::any_cast<double>(item.second);
                H5::Attribute intAtt(metadatagroup.createAttribute(item.first, H5::PredType::NATIVE_DOUBLE, metaSpace));
                intAtt.write(H5::PredType::NATIVE_DOUBLE, &dvalue);
            } catch(...) {
                // shouldn't there be some error handling here?
            }
        }
    }
    file.close();
    // blosc_destroy();
}

void DataSet::addMask(AABB<double,3>* mask)
{
    _masks.insert(mask);
    maskPeaks();
}

void DataSet::removeMask(AABB<double,3>* mask)
{
    auto&& p = _masks.find(mask);
    if (p != _masks.end()) {
        _masks.erase(mask);
    }
    maskPeaks();
}

const std::set<AABB<double, 3> *>& DataSet::getMasks()
{
    return _masks;
}

void DataSet::maskPeaks() const
{
    for (auto&& p : _peaks) {
        maskPeak(p);
    }
}

void DataSet::maskPeak(sptrPeak3D peak) const
{
    peak->setMasked(false);
    for (auto&& m : _masks) {
        // If the background of the peak intercept the mask, unselected the peak
        if (m->intercept(peak->getShape())) {
            peak->setMasked(true);
            break;
        }
    }
}

bool DataSet::inMasked(const Eigen::Vector3d& point) const
{
    // Loop over the defined masks and return true if one of them contains the point
    for (auto&& m : _masks) {
        if (m->isInsideAABB(point)) {
            return true;
        }
    }
    // No mask contains the point, return false
    return false;
}

std::vector<PeakCalc> DataSet::hasPeaks(const std::vector<Eigen::Vector3d>& hkls, const Matrix3d& BU)
{
    std::vector<PeakCalc> peaks;
    unsigned int scanSize = static_cast<unsigned int>(_states.size());
    Eigen::Matrix3d UB = BU.transpose();
    auto& mono = _diffractometer->getSource()->getSelectedMonochromator();
    Eigen::Vector3d ki=mono.getKi();
    std::vector<Eigen::Matrix3d> rotMatrices;
    rotMatrices.reserve(scanSize);
    auto gonio = _diffractometer->getSample()->getGonio();
    double wavelength_2 = -0.5 * mono.getWavelength();

    for (unsigned int s=0; s<scanSize; ++s) {
        rotMatrices.push_back(gonio->getHomMatrix(_states[s].sample.getValues()).rotation());
    }

    for (const Eigen::Vector3d& hkl: hkls) {
        // Get q at rest
        Eigen::Vector3d q=UB*hkl;

        double normQ2=q.squaredNorm();
        // y component of q when in Bragg condition y=-sin(theta)*||Q||
        double qy=normQ2*wavelength_2;

        Eigen::Vector3d qi0=rotMatrices[0]*q;
        Eigen::Vector3d qi;

        bool sign = (qi0[1] > qy);
        bool found = false;
        unsigned int i;

        for (i = 1; i < scanSize; ++i) {
            qi=rotMatrices[i]*q;
            bool sign2=(qi[1] > qy);
            if (sign != sign2) {
                found = true;
                break;
            }
            qi0 = qi;
        }

        if (!found) {
            continue;
        }
        double t = (qy-qi0[1]) / (qi[1]-qi0[1]);
        Eigen::Vector3d kf=ki+qi0+(qi-qi0)*t;
        t+=(i-1);

        const InstrumentState& state = getInterpolatedState(t);

        //const ComponentState& dis = state.detector;
        double px,py;
        // If hit detector, new peak
        //const ComponentState& cs=state.sample;
        Eigen::Vector3d from=_diffractometer->getSample()->getPosition(state.sample.getValues());

        double time;
        bool accept=_diffractometer->getDetector()->receiveKf(px,py,kf,from,time,state.detector.getValues());

        if (accept) {
            //peaks.emplace_back(PeakCalc(hkl[0],hkl[1],hkl[2],px,py,t));
            peaks.emplace_back(hkl[0],hkl[1],hkl[2],px,py,t);
        }
    }
    return peaks;
}

double DataSet::getBackgroundLevel(const std::shared_ptr<SX::Utils::ProgressHandler>& progress)
{
    if ( _background > 0.0 ) {
        return _background;
    }

    // we calculate background in local variable bg for thread safety reasons--
    // this method is called from a thread which could be aborted, so we do not want
    // to write to _background until the calculation has been completed
    double bg = 0.0;
    double factor = 1.0 / (_nFrames * _nrows * _ncols);

    if ( progress) {
        progress->setStatus("Computing background level...");
        progress->setProgress(0);
    }

    for (auto it = getIterator(0); it->index() != _nFrames; it->advance()) {
        // cast matrix to double (instead of int) -- necessary due to integer overflow!
        // _background += factor * it->cast<double>().sum();
        bg += factor * it->getFrame().sum();

        if (progress) {
            double done = 100.0 * it->index() / static_cast<double>(_nFrames);
            progress->setProgress(int(done));
        }
    }

    if ( progress ) {
        progress->setProgress(100);
    }

    _background = bg;
    return _background;
}

void DataSet::integratePeaks(const std::shared_ptr<Utils::ProgressHandler>& handler)
{
    // these should be passed as arguments
    const double peak_scale = 1.0;
    const double bkg_scale = 3.0;

    if (handler) {
        handler->setStatus(("Integrating " + std::to_string(getPeaks().size()) + " peaks...").c_str());
        handler->setProgress(0);
    }

    using IntegrationRegion = SX::Geometry::IntegrationRegion;
    using PeakIntegrator = SX::Crystal::PeakIntegrator;
    using integrated_peak = std::pair<sptrPeak3D, PeakIntegrator>;

    std::vector<integrated_peak> peak_list;

    const size_t num_peaks = _peaks.size();

    peak_list.reserve(num_peaks);

    for (auto&& peak: _peaks ) {
        IntegrationRegion region(peak->getShape(), peak_scale, bkg_scale);
        PeakIntegrator integrator(region, *this);
        peak_list.emplace_back(peak, integrator);
    }

    //progressDialog->setValue(0);
    //progressDialog->setLabelText("Integrating peak intensities...");

    size_t idx = 0;
    int num_frames_done = 0;

    #pragma omp parallel for
    for ( idx = 0; idx < getNFrames(); ++idx ) {
        Eigen::MatrixXi frame, mask;
        #pragma omp critical
        frame = getFrame(idx);

        mask.resize(getNRows(), getNCols());
        mask.setZero();

        for (auto& tup: peak_list ) {
            auto&& peak = tup.first;
            auto&& integrator = tup.second;
            integrator.getRegion().updateMask(mask, idx);
        }

        for (auto& tup: peak_list ) {
            auto&& peak = tup.first;
            auto&& integrator = tup.second;
            integrator.step(frame, idx, mask);
        }

        if (handler) {
            #pragma omp atomic
            ++num_frames_done;
            double progress = num_frames_done * 100.0 / getNFrames();
            handler->setProgress(progress);
        }
    }

    for (auto&& tup: peak_list) {
        auto&& peak = tup.first;
        auto&& integrator = tup.second;
        integrator.end();
        peak->updateIntegration(integrator);
    }
}

} // end namespace Data
} // end namespace SX<|MERGE_RESOLUTION|>--- conflicted
+++ resolved
@@ -186,14 +186,7 @@
     const auto& nextState = _states[next];
     const auto& prevState = _states[idx];
 
-<<<<<<< HEAD
     return prevState.interpolate(nextState, t);
-=======
-    for (std::size_t i=0; i < nPhysicalAxes; ++i) {
-        state[i] = prevState[i] + (frame-static_cast<double>(idx))*(nextState[i]-prevState[i]);
-    }
-    return ComponentState(*_diffractometer->getDetector(), state);
->>>>>>> ab9d5b76
 }
 
 const ComponentState& DataSet::getDetectorState(size_t frame) const
@@ -206,31 +199,7 @@
 
 const ComponentState& DataSet::getSampleState(size_t frame) const
 {
-<<<<<<< HEAD
     if (frame > (_states.size()-1)) {
-=======
-    if (frame > (_sampleStates.size()-1) || frame<0) {
-        throw std::runtime_error("Error when interpolating sample states: invalid frame value");
-    }
-
-    std::size_t idx = static_cast<std::size_t>(std::floor(frame));
-    std::size_t next = std::min(idx+1, _sampleStates.size()-1);
-    std::size_t nPhysicalAxes=_diffractometer->getSample()->getGonio()->getNPhysicalAxes();
-
-    const std::vector<double>& prevState=_sampleStates[idx].getValues();
-    const std::vector<double>& nextState=_sampleStates[next].getValues();
-    std::vector<double> state(nPhysicalAxes);
-
-    for (std::size_t i=0;i<nPhysicalAxes;++i) {
-        state[i] = prevState[i] + (frame-static_cast<double>(idx))*(nextState[i]-prevState[i]);
-    }
-    return ComponentState(*_diffractometer->getSample(), state);
-}
-
-const ComponentState& IData::getSampleState(unsigned long frame) const
-{
-    if (frame > (_sampleStates.size()-1)) {
->>>>>>> ab9d5b76
         throw std::runtime_error("Error when returning sample state: invalid frame value");
     }
     return _states[frame].sample;
@@ -238,30 +207,7 @@
 
 const ComponentState& DataSet::getSourceState(size_t frame) const
 {
-<<<<<<< HEAD
     if (frame>(_states.size()-1)) {
-=======
-    if (frame>(_sourceStates.size()-1) || frame<0) {
-        throw std::runtime_error("Error when interpolating source states: invalid frame value");
-    }
-    std::size_t idx = static_cast<std::size_t>(std::floor(frame));
-    std::size_t next = std::min(idx+1, _sourceStates.size()-1);
-    std::size_t nPhysicalAxes=_diffractometer->getSource()->getGonio()->getNPhysicalAxes();
-    std::vector<double> state(nPhysicalAxes);
-
-    const std::vector<double>& prevState = _sourceStates[idx].getValues();
-    const std::vector<double>& nextState = _sourceStates[next].getValues();
-
-    for (std::size_t i = 0; i < nPhysicalAxes; ++i) {
-        state[i] = prevState[i] + (frame-static_cast<double>(idx))*(nextState[i]-prevState[i]);
-    }
-    return ComponentState(*_diffractometer->getSource(), state);
-}
-
-const ComponentState& IData::getSourceState(unsigned int frame) const
-{
-    if (frame>(_sourceStates.size()-1)) {
->>>>>>> ab9d5b76
         throw std::runtime_error("Error when returning source state: invalid frame value");
     }
     return _states[frame].source;
