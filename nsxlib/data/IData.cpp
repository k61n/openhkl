#include <utility>
#include <stdexcept>
#include <memory>
#include <vector>
<<<<<<< HEAD
#include <cmath>
=======
>>>>>>> b3a963a0

#include "../utils/Units.h"

#include <boost/filesystem.hpp>
#include <boost/filesystem/operations.hpp>

#include "IData.h"
#include "IDataReader.h"

#include "../instrument/Detector.h"
#include "../instrument/Gonio.h"
#include "../instrument/Monochromator.h"
#include "../instrument/Sample.h"
#include "../instrument/Source.h"

#include "H5Cpp.h"
#include "blosc_filter.h"
#include "blosc.h"

#include "../crystal/PeakIntegrator.h"
#include "../geometry/Ellipsoid.h"
#include "../geometry/IntegrationRegion.h"

#include "IFrameIterator.h"
#include "BasicFrameIterator.h"
#include "ThreadedFrameIterator.h"


namespace SX {
namespace Data {

using Eigen::Matrix3d;
using boost::filesystem::path;
using SX::Instrument::InstrumentState;

DataSet::DataSet(IDataReader* reader, const std::shared_ptr<Diffractometer>& diffractometer):
    _isOpened(false),
    _filename(reader->getFilename()),
    _nFrames(0),
    _nrows(0),
    _ncols(0),
    _diffractometer(diffractometer),
    _metadata(std::unique_ptr<MetaData>(new MetaData())),
    _data(),
    _states(),
    _peaks(),
    _fileSize(0),
    _masks(),
    _background(0.0),
    _reader(reader)
{
    if ( !boost::filesystem::exists(_filename.c_str())) {
        throw std::runtime_error("IData, file: " + _filename + " does not exist");
    }

    _nrows = _diffractometer->getDetector()->getNRows();
    _ncols = _diffractometer->getDetector()->getNCols();

    _metadata = std::unique_ptr<MetaData>(new MetaData(_reader->getMetadata()));
    _nFrames = _metadata->getKey<int>("npdone");

    // Getting Scan parameters for the detector
    _states.resize(_nFrames);

    for (unsigned int i=0;i<_nFrames;++i) {
        _states[i] = _reader->getState(i);
    }
}

std::unique_ptr<IFrameIterator> DataSet::getIterator(int idx)
{
    // use default frame iterator if one hasn't been set
    if ( !_iteratorCallback) {
        _iteratorCallback = [] (DataSet& data, int index) {
            return new BasicFrameIterator(data, static_cast<unsigned int>(index));
            //return new ThreadedFrameIterator(data, index);
        };
    }
    return std::unique_ptr<IFrameIterator>(_iteratorCallback(*this, idx));
}

void DataSet::setIteratorCallback(FrameIteratorCallback callback)
{
    _iteratorCallback = std::move(callback);
}

DataSet::~DataSet()
{
    clearPeaks();
    blosc_destroy();
}

std::string DataSet::getBasename() const
{
    path pathname(_filename);
    return pathname.filename().string();
}


int DataSet::dataAt(unsigned int x, unsigned int y, unsigned int z)
{
    // Check that the voxel is inside the limit of the data
    if (z>=_nFrames || y>=_ncols || x>=_nrows) {
        return 0;
    }
    return getFrame(z)(x,y);
}

Eigen::MatrixXi DataSet::getFrame(std::size_t idx)
{
    return _reader->getData(idx);
}

void DataSet::open()
{
    _reader->open();
}

void DataSet::close()
{
    _reader->close();
}

const std::string& DataSet::getFilename() const
{
    return _filename;
}

std::shared_ptr<Diffractometer> DataSet::getDiffractometer() const
{
    return _diffractometer;
}

MetaData*  DataSet::getMetadata() const
{
    return _metadata.get();
}

std::size_t DataSet::getNFrames() const
{
    return _nFrames;
}

std::size_t DataSet::getNCols() const
{
    return _ncols;
}

std::size_t DataSet::getNRows() const
{
    return _nrows;
}

std::set<sptrPeak3D>& DataSet::getPeaks()
{
    return _peaks;
}

void DataSet::addPeak(const sptrPeak3D& peak)
{
    _peaks.insert(peak);
    maskPeak(peak);
}

void DataSet::clearPeaks()
{
//    for (auto&& ptr : _peaks) {
//        ptr->unlinkData();
//    }
    _peaks.clear();
}

InstrumentState DataSet::getInterpolatedState(double frame) const
{
    if (frame>(_states.size()-1) || frame<0) {
        throw std::runtime_error("Error when interpolating state: invalid frame value");
    }

    const std::size_t idx = std::size_t(std::lround(std::floor(frame)));
    const std::size_t next = std::min(idx+1, _states.size()-1);
    const double t = frame-idx;

    const auto& nextState = _states[next];
    const auto& prevState = _states[idx];

    return prevState.interpolate(nextState, t);
}

const ComponentState& DataSet::getDetectorState(size_t frame) const
{
    if (frame > (_states.size()-1)) {
        throw std::runtime_error("Error when returning detector state: invalid frame value");
    }
    return _states[frame].detector;
}

const ComponentState& DataSet::getSampleState(size_t frame) const
{
    if (frame > (_states.size()-1)) {
        throw std::runtime_error("Error when returning sample state: invalid frame value");
    }
    return _states[frame].sample;
}

const ComponentState& DataSet::getSourceState(size_t frame) const
{
    if (frame>(_states.size()-1)) {
        throw std::runtime_error("Error when returning source state: invalid frame value");
    }
    return _states[frame].source;
}


const std::vector<SX::Instrument::InstrumentState>& DataSet::getInstrumentStates() const
{
    return _states;
}

bool DataSet::removePeak(const sptrPeak3D& peak)
{
    auto&& it=_peaks.find(peak);

    if (it == _peaks.end()) {
        return false;
    }
    _peaks.erase(it);
    return true;
}

bool DataSet::isOpened() const
{
    return _isOpened;
}

std::size_t DataSet::getFileSize() const
{
    return _fileSize;
}

void DataSet::saveHDF5(const std::string& filename) //const
{
    blosc_init();
    blosc_set_nthreads(4);

    hsize_t dims[3] = {_nFrames, _nrows,_ncols};
    hsize_t chunk[3] = {1, _nrows,_ncols};
    hsize_t count[3] = {1, _nrows,_ncols};

    H5::H5File file(filename.c_str(), H5F_ACC_TRUNC);
    H5::DataSpace space(3, dims, nullptr);
    H5::DSetCreatPropList plist;

    plist.setChunk(3, chunk);

    char *version, *date;
    int r;
    unsigned int cd_values[7];
    cd_values[4] = 9;       // Highest compression level
    cd_values[5] = 1;       // Bit shuffling active
    cd_values[6] = BLOSC_BLOSCLZ; // Seem to be the best compromise speed/compression for diffraction data

    r = register_blosc(&version, &date);
    if (r<=0) {
        throw std::runtime_error("Problem registering BLOSC filter in HDF5 library");
    }

    // caught by valgrind memcheck
    free(version); version = nullptr;
    free(date); date = nullptr;
    plist.setFilter(FILTER_BLOSC, H5Z_FLAG_OPTIONAL, 7, cd_values);

    H5::DataSpace memspace(3, count, nullptr);
    H5::Group dataGroup(file.createGroup("/Data"));
    H5::DataSet dset(dataGroup.createDataSet("Counts", H5::PredType::NATIVE_INT32, space, plist));

    hsize_t offset[3];
    offset[0] = 0;
    offset[1] = 0;
    offset[2] = 0;

    for(offset[0]=0; offset[0] < _nFrames; offset[0] += count[0]) {
        space.selectHyperslab(H5S_SELECT_SET, count, offset, nullptr, nullptr);
        // HDF5 requires row-major storage, so copy frame into a row-major matrix
        RowMatrixi frame(getFrame(offset[0]));
        dset.write(frame.data(), H5::PredType::NATIVE_INT32, memspace, space);
    }

    // Saving the scans parameters (detector, sample and source)
    H5::Group scanGroup(dataGroup.createGroup("Scan"));

    // Write detector states
    H5::Group detectorGroup(scanGroup.createGroup("Detector"));

    std::vector<std::string> names=_diffractometer->getDetector()->getGonio()->getPhysicalAxesNames();
    hsize_t nf[1]={_nFrames};
    H5::DataSpace scanSpace(1,nf);
    RowMatrixd vals(names.size(),_nFrames);

    for (unsigned int i = 0; i < _states.size(); ++i) {
        const std::vector<double>& v = _states[i].detector.getValues();

        for (unsigned int j = 0; j < names.size(); ++j) {
            vals(j,i) = v[j] / SX::Units::deg;
        }
    }

    for (unsigned int j = 0; j < names.size(); ++j) {
        H5::DataSet detectorScan(detectorGroup.createDataSet(names[j], H5::PredType::NATIVE_DOUBLE, scanSpace));
        detectorScan.write(&vals(j,0), H5::PredType::NATIVE_DOUBLE, scanSpace, scanSpace);
    }

    // Write sample states
    H5::Group sampleGroup(scanGroup.createGroup("Sample"));
    std::vector<std::string> samplenames=_diffractometer->getSample()->getGonio()->getPhysicalAxesNames();
    RowMatrixd valsSamples(samplenames.size(), _nFrames);

    for (unsigned int i = 0; i < _states.size(); ++i) {
        const std::vector<double>& v = _states[i].sample.getValues();

        for (unsigned int j = 0; j < samplenames.size(); ++j) {
            valsSamples(j,i) = v[j]/SX::Units::deg;
        }
    }

    for (unsigned int j = 0; j < samplenames.size(); ++j) {
        H5::DataSet sampleScan(sampleGroup.createDataSet(samplenames[j], H5::PredType::NATIVE_DOUBLE, scanSpace));
        sampleScan.write(&valsSamples(j,0), H5::PredType::NATIVE_DOUBLE, scanSpace, scanSpace);
    }

    // Write source states
    H5::Group sourceGroup(scanGroup.createGroup("Source"));
    std::vector<std::string> sourcenames = _diffractometer->getSource()->getGonio()->getPhysicalAxesNames();
    RowMatrixd valsSources(sourcenames.size(),_nFrames);

    for (unsigned int i = 0; i < _states.size(); ++i) {
        std::vector<double> v = _states[i].source.getValues();

        while(v.size() < sourcenames.size()) {
            v.emplace_back(0.0);
        }

        for (unsigned int j = 0; j < sourcenames.size(); ++j) {
            valsSources(j,i) = v[j] / SX::Units::deg;
        }
    }

    for (unsigned int j = 0; j < sourcenames.size(); ++j) {
        H5::DataSet sourceScan(sourceGroup.createDataSet(sourcenames[j], H5::PredType::NATIVE_DOUBLE, scanSpace));
        sourceScan.write(&valsSources(j,0), H5::PredType::NATIVE_DOUBLE, scanSpace, scanSpace);
    }

    const auto& map=_metadata->getMap();

    // Write all string metadata into the "Info" group
    H5::Group infogroup(file.createGroup("/Info"));
    H5::DataSpace metaSpace(H5S_SCALAR);
    H5::StrType str80(H5::PredType::C_S1, 80);
    std::string info;

    for (const auto& item: map) {
        std::string info;

        try {
            info = boost::any_cast<std::string>(item.second);
            H5::Attribute intAtt(infogroup.createAttribute(item.first, str80, metaSpace));
            intAtt.write(str80, info);
        } catch(...) {
            // shouldn't there be some error handling here?
        }
    }

    // Write all other metadata (int and double) into the "Experiment" Group
    H5::Group metadatagroup(file.createGroup("/Experiment"));

    for (const auto& item: map)	{
        int value;

        try {
            value = boost::any_cast<int>(item.second);
            H5::Attribute intAtt(metadatagroup.createAttribute(item.first, H5::PredType::NATIVE_INT32, metaSpace));
            intAtt.write(H5::PredType::NATIVE_INT, &value);
        } catch(...) {
            try {
                double dvalue;
                dvalue = boost::any_cast<double>(item.second);
                H5::Attribute intAtt(metadatagroup.createAttribute(item.first, H5::PredType::NATIVE_DOUBLE, metaSpace));
                intAtt.write(H5::PredType::NATIVE_DOUBLE, &dvalue);
            } catch(...) {
                // shouldn't there be some error handling here?
            }
        }
    }
    file.close();
    // blosc_destroy();
}

void DataSet::addMask(AABB<double,3>* mask)
{
    _masks.insert(mask);
    maskPeaks();
}

void DataSet::removeMask(AABB<double,3>* mask)
{
    auto&& p = _masks.find(mask);
    if (p != _masks.end()) {
        _masks.erase(mask);
    }
    maskPeaks();
}

const std::set<AABB<double, 3> *>& DataSet::getMasks()
{
    return _masks;
}

void DataSet::maskPeaks() const
{
    for (auto&& p : _peaks) {
        maskPeak(p);
    }
}

void DataSet::maskPeak(sptrPeak3D peak) const
{
    peak->setMasked(false);
    for (auto&& m : _masks) {
        // If the background of the peak intercept the mask, unselected the peak
        if (m->intercept(peak->getShape())) {
            peak->setMasked(true);
            break;
        }
    }
}

bool DataSet::inMasked(const Eigen::Vector3d& point) const
{
    // Loop over the defined masks and return true if one of them contains the point
    for (auto&& m : _masks) {
        if (m->isInsideAABB(point)) {
            return true;
        }
    }
    // No mask contains the point, return false
    return false;
}

std::vector<PeakCalc> DataSet::hasPeaks(const std::vector<Eigen::Vector3d>& hkls, const Matrix3d& BU)
{
    std::vector<PeakCalc> peaks;
    unsigned int scanSize = static_cast<unsigned int>(_states.size());
    Eigen::Matrix3d UB = BU.transpose();
    auto& mono = _diffractometer->getSource()->getSelectedMonochromator();
    Eigen::Vector3d ki=mono.getKi();
    std::vector<Eigen::Matrix3d> rotMatrices;
    rotMatrices.reserve(scanSize);
    auto gonio = _diffractometer->getSample()->getGonio();
    double wavelength_2 = -0.5 * mono.getWavelength();

    for (unsigned int s=0; s<scanSize; ++s) {
        rotMatrices.push_back(gonio->getHomMatrix(_states[s].sample.getValues()).rotation());
    }

    for (const Eigen::Vector3d& hkl: hkls) {
        // Get q at rest
        Eigen::Vector3d q=UB*hkl;

        double normQ2=q.squaredNorm();
        // y component of q when in Bragg condition y=-sin(theta)*||Q||
        double qy=normQ2*wavelength_2;

        Eigen::Vector3d qi0=rotMatrices[0]*q;
        Eigen::Vector3d qi;

        bool sign = (qi0[1] > qy);
        bool found = false;
        unsigned int i;

        for (i = 1; i < scanSize; ++i) {
            qi=rotMatrices[i]*q;
            bool sign2=(qi[1] > qy);
            if (sign != sign2) {
                found = true;
                break;
            }
            qi0 = qi;
        }

        if (!found) {
            continue;
        }
        double t = (qy-qi0[1]) / (qi[1]-qi0[1]);
        Eigen::Vector3d kf=ki+qi0+(qi-qi0)*t;
        t+=(i-1);

        const InstrumentState& state = getInterpolatedState(t);

        //const ComponentState& dis = state.detector;
        double px,py;
        // If hit detector, new peak
        //const ComponentState& cs=state.sample;
        Eigen::Vector3d from=_diffractometer->getSample()->getPosition(state.sample.getValues());

        double time;
        bool accept=_diffractometer->getDetector()->receiveKf(px,py,kf,from,time,state.detector.getValues());

        if (accept) {
            //peaks.emplace_back(PeakCalc(hkl[0],hkl[1],hkl[2],px,py,t));
            peaks.emplace_back(hkl[0],hkl[1],hkl[2],px,py,t);
        }
    }
    return peaks;
}

double DataSet::getBackgroundLevel(const std::shared_ptr<SX::Utils::ProgressHandler>& progress)
{
    if ( _background > 0.0 ) {
        return _background;
    }

    // we calculate background in local variable bg for thread safety reasons--
    // this method is called from a thread which could be aborted, so we do not want
    // to write to _background until the calculation has been completed
    double bg = 0.0;
    double factor = 1.0 / (_nFrames * _nrows * _ncols);

    if ( progress) {
        progress->setStatus("Computing background level...");
        progress->setProgress(0);
    }

    for (auto it = getIterator(0); it->index() != _nFrames; it->advance()) {
        // cast matrix to double (instead of int) -- necessary due to integer overflow!
        // _background += factor * it->cast<double>().sum();
        bg += factor * it->getFrame().sum();

        if (progress) {
            double done = 100.0 * it->index() / static_cast<double>(_nFrames);
            progress->setProgress(int(done));
        }
    }

    if ( progress ) {
        progress->setProgress(100);
    }

    _background = bg;
    return _background;
}

void DataSet::integratePeaks(double peak_scale, double bkg_scale, bool update_shape, const std::shared_ptr<Utils::ProgressHandler>& handler)
{
    // these should be passed as arguments
    const double peak_scale = 1.0;
    const double bkg_scale = 3.0;

    if (handler) {
        handler->setStatus(("Integrating " + std::to_string(getPeaks().size()) + " peaks...").c_str());
        handler->setProgress(0);
    }

    using IntegrationRegion = SX::Geometry::IntegrationRegion;
    using PeakIntegrator = SX::Crystal::PeakIntegrator;
    using integrated_peak = std::pair<sptrPeak3D, PeakIntegrator>;

    std::vector<integrated_peak> peak_list;
<<<<<<< HEAD

    const size_t num_peaks = _peaks.size();

=======

    const size_t num_peaks = _peaks.size();

>>>>>>> b3a963a0
    peak_list.reserve(num_peaks);

    for (auto&& peak: _peaks ) {
        IntegrationRegion region(peak->getShape(), peak_scale, bkg_scale);
        PeakIntegrator integrator(region, *this);
        peak_list.emplace_back(peak, integrator);
    }

    //progressDialog->setValue(0);
    //progressDialog->setLabelText("Integrating peak intensities...");

    size_t idx = 0;
    int num_frames_done = 0;

    #pragma omp parallel for
    for ( idx = 0; idx < getNFrames(); ++idx ) {
        Eigen::MatrixXi frame, mask;
        #pragma omp critical
        frame = getFrame(idx);

        mask.resize(getNRows(), getNCols());
        mask.setZero();

        for (auto& tup: peak_list ) {
            auto&& peak = tup.first;
            auto&& integrator = tup.second;
            integrator.getRegion().updateMask(mask, idx);
        }

        for (auto& tup: peak_list ) {
            auto&& peak = tup.first;
            auto&& integrator = tup.second;
            integrator.step(frame, idx, mask);
        }

        if (handler) {
            #pragma omp atomic
            ++num_frames_done;
            double progress = num_frames_done * 100.0 / getNFrames();
            handler->setProgress(progress);
        }
    }

    for (auto&& tup: peak_list) {
        auto&& peak = tup.first;
        auto&& integrator = tup.second;
        integrator.end();
        peak->updateIntegration(integrator);
<<<<<<< HEAD

        // peak is too weak
        // todo: p value should probably not be hard-coded
        if (integrator.pValue() > 1e-5) {
            peak->setSelected(false);
            continue;
        }

        // peak profile couldn't be fitted
        if (!peak->getProfile().goodFit(integrator.getProjectionPeak(), 0.10)) {
            peak->setSelected(false);
            continue;
        }

        if (!update_shape) {
            continue;
        }

        // update the peak shape
        const double confidence = 0.98; // todo: should not be hard coded
        auto&& maybe_shape = integrator.getBlobShape(confidence);

        // could not get shape (peak too weak?)
        if (maybe_shape.isNothing()) {
            peak->setSelected(false);
            continue;
        }

        auto&& new_shape = maybe_shape.get();
        auto&& old_shape = peak->getShape();
        Eigen::RowVector3d hkl_old, hkl_new;

        auto old_center = old_shape.getAABBCenter();
        auto new_center = new_shape.getAABBCenter();

        auto lb = new_shape.getLower();
        auto ub = new_shape.getUpper();

        // not enough mass to determine ellipse
        if (std::isnan((ub-lb).squaredNorm())) {
            peak->setSelected(false);
            continue;
        }

        // outside of frame
        if (lb[0] < 0.0 || lb[1] < 0.0 || lb[2] < 0.0) {
            peak->setSelected(false);
            continue;
        }
        if (ub[0] > _ncols-1 || ub[1] > _nrows-1 || ub[2] > _nFrames-1) {
            peak->setSelected(false);
            continue;
        }

        peak->getMillerIndices(hkl_old);
        peak->setShape(new_shape);
        peak->getMillerIndices(hkl_new);

        // indices disagree
        if ( (hkl_old-hkl_new).squaredNorm() > 1e-6 ) {
            peak->setShape(old_shape);
            peak->setSelected(false);
        }
    }
}

double DataSet::getSampleStepSize() const
{
    // TODO(jonathan): we should NOT assume that gonio axis 0 is the one being rotated
    // when we compute 'step' below
    double step = 0.0;

    size_t numFrames = getNFrames();
    const auto& ss = getInstrumentStates();
    size_t numValues = ss[0].sample.getValues().size();

    for (size_t i = 0; i < numValues; ++i) {
        double dx = ss[numFrames-1].sample.getValues()[i] - ss[0].sample.getValues()[i];
        step += dx*dx;
=======
>>>>>>> b3a963a0
    }

    step = std::sqrt(step);
    step /= (numFrames-1) * 0.05 * SX::Units::deg;

    return step;
}

double DataSet::getSampleStepSize() const
{
    // TODO(jonathan): we should NOT assume that gonio axis 0 is the one being rotated
    // when we compute 'step' below
    double step = 0.0;

    size_t numFrames = getNFrames();
    const auto& ss = getInstrumentStates();
    size_t numValues = ss[0].sample.getValues().size();

    for (size_t i = 0; i < numValues; ++i) {
        double dx = ss[numFrames-1].sample.getValues()[i] - ss[0].sample.getValues()[i];
        step += dx*dx;
    }

    step = std::sqrt(step);
    step /= (numFrames-1) * 0.05 * SX::Units::deg;

    return step;
}

} // end namespace Data
} // end namespace SX<|MERGE_RESOLUTION|>--- conflicted
+++ resolved
@@ -2,10 +2,7 @@
 #include <stdexcept>
 #include <memory>
 #include <vector>
-<<<<<<< HEAD
 #include <cmath>
-=======
->>>>>>> b3a963a0
 
 #include "../utils/Units.h"
 
@@ -558,10 +555,6 @@
 
 void DataSet::integratePeaks(double peak_scale, double bkg_scale, bool update_shape, const std::shared_ptr<Utils::ProgressHandler>& handler)
 {
-    // these should be passed as arguments
-    const double peak_scale = 1.0;
-    const double bkg_scale = 3.0;
-
     if (handler) {
         handler->setStatus(("Integrating " + std::to_string(getPeaks().size()) + " peaks...").c_str());
         handler->setProgress(0);
@@ -572,15 +565,9 @@
     using integrated_peak = std::pair<sptrPeak3D, PeakIntegrator>;
 
     std::vector<integrated_peak> peak_list;
-<<<<<<< HEAD
 
     const size_t num_peaks = _peaks.size();
 
-=======
-
-    const size_t num_peaks = _peaks.size();
-
->>>>>>> b3a963a0
     peak_list.reserve(num_peaks);
 
     for (auto&& peak: _peaks ) {
@@ -629,7 +616,6 @@
         auto&& integrator = tup.second;
         integrator.end();
         peak->updateIntegration(integrator);
-<<<<<<< HEAD
 
         // peak is too weak
         // todo: p value should probably not be hard-coded
@@ -639,10 +625,10 @@
         }
 
         // peak profile couldn't be fitted
-        if (!peak->getProfile().goodFit(integrator.getProjectionPeak(), 0.10)) {
-            peak->setSelected(false);
-            continue;
-        }
+//        if (!peak->getProfile().goodFit(integrator.getProjectionPeak(), 0.10)) {
+//            peak->setSelected(false);
+//            continue;
+//        }
 
         if (!update_shape) {
             continue;
@@ -709,8 +695,6 @@
     for (size_t i = 0; i < numValues; ++i) {
         double dx = ss[numFrames-1].sample.getValues()[i] - ss[0].sample.getValues()[i];
         step += dx*dx;
-=======
->>>>>>> b3a963a0
     }
 
     step = std::sqrt(step);
@@ -719,26 +703,5 @@
     return step;
 }
 
-double DataSet::getSampleStepSize() const
-{
-    // TODO(jonathan): we should NOT assume that gonio axis 0 is the one being rotated
-    // when we compute 'step' below
-    double step = 0.0;
-
-    size_t numFrames = getNFrames();
-    const auto& ss = getInstrumentStates();
-    size_t numValues = ss[0].sample.getValues().size();
-
-    for (size_t i = 0; i < numValues; ++i) {
-        double dx = ss[numFrames-1].sample.getValues()[i] - ss[0].sample.getValues()[i];
-        step += dx*dx;
-    }
-
-    step = std::sqrt(step);
-    step /= (numFrames-1) * 0.05 * SX::Units::deg;
-
-    return step;
-}
-
 } // end namespace Data
 } // end namespace SX