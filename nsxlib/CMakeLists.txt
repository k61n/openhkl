
include_directories(
  ${CMAKE_BINARY_DIR}/include/
)

# note: *.c needed for blosc files in data directory
file(GLOB_RECURSE sources *.cpp *.c)
file(GLOB_RECURSE headers *.h)

# Creating the library
# Under Windows and Miscrosoft Visual Studio the library will be static to avoid
# the DLL_EXPORT mess
if(MSVC OR NSX_BUILD_STATIC)
  add_library(nsx STATIC ${sources} ${headers})
else()
  add_library(nsx SHARED ${sources} ${headers})
endif()

<<<<<<< HEAD
if(GSL_FOUND)
  if(MSVC)
    target_link_libraries(nsx
      ${HDF5_LIBRARIES}
      ${YAML_LIBRARIES}
      blosc_static
      ${Boost_LIBRARIES}
      ${PYTHON_LIBRARIES}
      ${FFTW_LIBRARIES}
      ${TIFF_LIBRARY}
      ${GSL_LIBRARIES}
      )
  else()
    target_link_libraries(nsx
      ${HDF5_LIBRARIES}
      ${YAML_LIBRARIES}
      blosc_shared
      ${Boost_LIBRARIES}
      ${PYTHON_LIBRARIES}
      ${FFTW_LIBRARIES}
      ${TIFF_LIBRARY}
      ${GSL_LIBRARIES}
      )
  endif()
else()
  # Link
  if(MSVC)
    target_link_libraries(nsx
      ${YAML_LIBRARIES}
      ${HDF5_LIBRARIES}
      blosc_static
      ${Boost_LIBRARIES}
      ${PYTHON_LIBRARIES}
      ${FFTW_LIBRARIES}
      ${TIFF_LIBRARY}
      )
  else()
    target_link_libraries(nsx
      ${YAML_LIBRARIES}
      ${HDF5_LIBRARIES}
      blosc_shared
      ${Boost_LIBRARIES}
      ${PYTHON_LIBRARIES}
      ${FFTW_LIBRARIES}
      ${TIFF_LIBRARY}
      )
  endif()
endif()
=======
target_link_libraries(nsx 
    ${HDF5_LIBRARIES}
    blosc_static
    ${Boost_LIBRARIES}
    ${PYTHON_LIBRARIES}
    ${FFTW_LIBRARIES}
    ${TIFF_LIBRARY}
    gsl
    gslcblas
    )
>>>>>>> d761a415

# Install section, installing libraries
install(TARGETS nsx DESTINATION lib)
set(INCLUDE_DIR "${CMAKE_INSTALL_PREFIX}/include/nsxlib/")
file(GLOB_RECURSE all_headers *.h)
install(CODE "MESSAGE(\"Installing headers...\")")
install(FILES ${headers} DESTINATION ${INCLUDE_DIR})

#message("FROM NSXLIB: GSL_LIBRARIES is ${GSL_LIBRARIES}")

if(NSX_TIDY)
  add_tidy_target(nsx)
endif()<|MERGE_RESOLUTION|>--- conflicted
+++ resolved
@@ -16,56 +16,6 @@
   add_library(nsx SHARED ${sources} ${headers})
 endif()
 
-<<<<<<< HEAD
-if(GSL_FOUND)
-  if(MSVC)
-    target_link_libraries(nsx
-      ${HDF5_LIBRARIES}
-      ${YAML_LIBRARIES}
-      blosc_static
-      ${Boost_LIBRARIES}
-      ${PYTHON_LIBRARIES}
-      ${FFTW_LIBRARIES}
-      ${TIFF_LIBRARY}
-      ${GSL_LIBRARIES}
-      )
-  else()
-    target_link_libraries(nsx
-      ${HDF5_LIBRARIES}
-      ${YAML_LIBRARIES}
-      blosc_shared
-      ${Boost_LIBRARIES}
-      ${PYTHON_LIBRARIES}
-      ${FFTW_LIBRARIES}
-      ${TIFF_LIBRARY}
-      ${GSL_LIBRARIES}
-      )
-  endif()
-else()
-  # Link
-  if(MSVC)
-    target_link_libraries(nsx
-      ${YAML_LIBRARIES}
-      ${HDF5_LIBRARIES}
-      blosc_static
-      ${Boost_LIBRARIES}
-      ${PYTHON_LIBRARIES}
-      ${FFTW_LIBRARIES}
-      ${TIFF_LIBRARY}
-      )
-  else()
-    target_link_libraries(nsx
-      ${YAML_LIBRARIES}
-      ${HDF5_LIBRARIES}
-      blosc_shared
-      ${Boost_LIBRARIES}
-      ${PYTHON_LIBRARIES}
-      ${FFTW_LIBRARIES}
-      ${TIFF_LIBRARY}
-      )
-  endif()
-endif()
-=======
 target_link_libraries(nsx 
     ${HDF5_LIBRARIES}
     blosc_static
@@ -76,7 +26,6 @@
     gsl
     gslcblas
     )
->>>>>>> d761a415
 
 # Install section, installing libraries
 install(TARGETS nsx DESTINATION lib)
