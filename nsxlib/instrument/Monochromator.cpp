--- conflicted
+++ resolved
@@ -144,15 +144,9 @@
     return true;
 }
 
-<<<<<<< HEAD
-Eigen::RowVector3d Monochromator::getKi() const
-{
-    return {0.0, 1.0/_wavelength, 0.0};
-=======
 ReciprocalVector Monochromator::getKi() const
 {
-    return ReciprocalVector(Eigen::Vector3d(0,1.0/_wavelength,0.0));
->>>>>>> 8d692c91
+    return ReciprocalVector({0.0, 1.0/_wavelength, 0.0});
 }
 
 } // end namespace nsx