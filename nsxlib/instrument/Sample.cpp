#include <stdexcept>

#include <Eigen/Dense>

#include "../crystal/UnitCell.h"
#include "../instrument/Gonio.h"
#include "../instrument/RotAxis.h"
#include "../instrument/Sample.h"
#include "../instrument/TransAxis.h"

namespace nsx {

Sample* Sample::create(const boost::property_tree::ptree& node)
{
    return new Sample(node);
}

Sample::Sample() : Component("sample"), _sampleShape(), _cells()
{
}

Sample::Sample(const Sample& other): Component(other), _sampleShape(other._sampleShape)
{
}

Sample::Sample(const std::string& name): Component(name), _sampleShape()
{
}

Sample::Sample(const boost::property_tree::ptree& node): Component(node)
{
}

Sample* Sample::clone() const
{
    return new Sample(*this);
}

Sample::~Sample()
{
}

Sample& Sample::operator=(const Sample& other)
{
    if (this != &other) {
        Component::operator=(other);
        _sampleShape = other._sampleShape;
    }
    return *this;
}

void Sample::setShape(const ConvexHull& shape)
{
    _sampleShape = shape;
}

ConvexHull& Sample::getShape()
{
    return _sampleShape;
}

<<<<<<< HEAD
std::shared_ptr<UnitCell> Sample::addUnitCell(std::shared_ptr<UnitCell> cell)
{
    if (cell == nullptr) {
        cell = std::shared_ptr<UnitCell>(new UnitCell());
    }

    _cells.push_back(cell);
    return _cells.back();
=======
sptrUnitCell Sample::addUnitCell()
{
    _cells.push_back(sptrUnitCell(new UnitCell()));
    return (_cells.back());
>>>>>>> b7b2bfb2
}

sptrUnitCell Sample::getUnitCell(int i)
{
    if (i >= _cells.size()) {
        throw std::runtime_error("Unit Cell not valid");
    }
    return _cells[i];
}

const UnitCellList& Sample::getUnitCells() const
{
    return _cells;
}

std::size_t Sample::getNCrystals() const
{
    return _cells.size();
}

void Sample::removeUnitCell(sptrUnitCell cell)
{
    for (auto it = _cells.begin(); it != _cells.end(); ++it) {
        if ( *it == cell) {
            it = _cells.erase(it);
            break;
        }
    }
}

void Sample::removeUnitCell(int i)
{
    if (i < 0 || i >= _cells.size()) {
        return;
    }
    _cells.erase(_cells.begin()+i);
}

unsigned int Sample::getZ(int index) const
{
    if (index < 0 || index >= _cells.size()) {
        throw std::runtime_error("Invalid unit cell index.");
    }
    return _cells[index]->getZ();
}

void Sample::setZ(int Z, int index)
{
    if (index < 0 || index >= _cells.size()) {
        throw std::runtime_error("Invalid unit cell index.");
    }

    if (Z==0) {
        throw std::runtime_error("Invalid Z value.");
    }
    _cells[index]->setZ(Z);
}

sptrMaterial Sample::getMaterial(int index) const
{
    if (index < 0 || index >= _cells.size()) {
        throw std::runtime_error("Invalid unit cell index.");
    }
    return _cells[index]->getMaterial();
}

void Sample::setMaterial(sptrMaterial material, int index)
{
    if (index < 0 || index >= _cells.size()) {
        throw std::runtime_error("Invalid unit cell index.");
    }
    _cells[index]->setMaterial(material);
}

} // end namespace nsx
<|MERGE_RESOLUTION|>--- conflicted
+++ resolved
@@ -59,21 +59,13 @@
     return _sampleShape;
 }
 
-<<<<<<< HEAD
-std::shared_ptr<UnitCell> Sample::addUnitCell(std::shared_ptr<UnitCell> cell)
+sptrUnitCell Sample::addUnitCell(std::shared_ptr<UnitCell> cell)
 {
     if (cell == nullptr) {
         cell = std::shared_ptr<UnitCell>(new UnitCell());
     }
-
     _cells.push_back(cell);
     return _cells.back();
-=======
-sptrUnitCell Sample::addUnitCell()
-{
-    _cells.push_back(sptrUnitCell(new UnitCell()));
-    return (_cells.back());
->>>>>>> b7b2bfb2
 }
 
 sptrUnitCell Sample::getUnitCell(int i)
