/*
 nsxtool : Neutron Single Crystal analysis toolkit
 ------------------------------------------------------------------------------------------
 Copyright (C)
 2012- Laurent C. Chapon Institut Laue-Langevin
 2017- Laurent C. Chapon, Eric Pellegrini, Jonathan Fisher
 -----------------------------------------------------------------------------------------

 Institut Laue-Langevin
 BP 156
 6, rue Jules Horowitz
 38042 Grenoble Cedex 9
 France
 chapon[at]ill.fr
 pellegrini[at]ill.fr

 Forschungszentrum Juelich GmbH
 52425 Juelich
 Germany
 j.fisher[at]fz-juelich.de

 This library is free software; you can redistribute it and/or
 modify it under the terms of the GNU Lesser General Public
 License as published by the Free Software Foundation; either
 version 2.1 of the License, or (at your option) any later version.

 This library is distributed in the hope that it will be useful,
 but WITHOUT ANY WARRANTY; without even the implied warranty of
 MERCHANTABILITY or FITNESS FOR A PARTICULAR PURPOSE.  See the GNU
 Lesser General Public License for more details.

 You should have received a copy of the GNU Lesser General Public
 License along with this library; if not, write to the Free Software
 Foundation, Inc., 51 Franklin Street, Fifth Floor, Boston, MA  02110-1301  USA
 *
 */

#include "Detector.h"
#include "DetectorEvent.h"
#include "Gonio.h"

namespace SX {
namespace Instrument {


DetectorEvent::DetectorEvent(const Detector& detector, double x, double y, std::vector<double> values):
    _detector(&detector), _x(x), _y(y), _values(std::move(values))
{

}

DetectorEvent::DetectorEvent(const DetectorEvent& rhs):_detector(rhs._detector),_x(rhs._x),_y(rhs._y),_values(rhs._values)
{

}

DetectorEvent::DetectorEvent(DetectorEvent&& other):
    _detector(other._detector),
    _x(other._x),
    _y(other._y),
    _values(std::move(other._values))
{

}

DetectorEvent& DetectorEvent::operator=(const DetectorEvent& rhs)
{
    _detector = rhs._detector;
    _x = rhs._x;
    _y = rhs._y;
    return *this;
}

DetectorEvent::~DetectorEvent()
{
}

double DetectorEvent::get2Theta(const Eigen::Vector3d& si) const
{
<<<<<<< HEAD
    Eigen::Vector3d p = getPosition();
=======
    Eigen::Vector3d p = getPixelPosition();
>>>>>>> b3a963a0
    double proj = p.dot(si);
    return acos(proj/p.norm()/si.norm());
}

Eigen::Vector3d DetectorEvent::getKf(double wave, const Eigen::Vector3d& from) const
{
    // Get the event position x,y,z, taking into account the Gonio current setting
<<<<<<< HEAD
    Eigen::Vector3d p = getPosition();
=======
    Eigen::Vector3d p = getPixelPosition();
>>>>>>> b3a963a0
    p-=from;
    p.normalize();
    return (p/wave);
}

Eigen::Vector3d DetectorEvent::getQ(double wave, const Eigen::Vector3d& from) const
{
    if (wave<=0) {
        throw std::runtime_error("Detector:getQ incident wavelength error, must be >0");
    }
    Eigen::Vector3d q = getKf(wave, from);
    q[1]-=1.0/wave;
    return q;
}

void DetectorEvent::getGammaNu(double& gamma, double& nu, const Eigen::Vector3d& from) const
{
<<<<<<< HEAD
    Eigen::Vector3d p = getPosition()-from;
=======
    Eigen::Vector3d p = getPixelPosition()-from;
>>>>>>> b3a963a0
    gamma=std::atan2(p[0],p[1]);
    nu=std::asin(p[2]/p.norm());
}

<<<<<<< HEAD
Eigen::Vector3d DetectorEvent::getPosition() const
=======
Eigen::Vector3d DetectorEvent::getPixelPosition() const
>>>>>>> b3a963a0
{
    Eigen::Vector3d v = _detector->getPos(_x, _y);
    auto gonio = _detector->getGonio();

    // No gonio and no values set
    if (gonio == nullptr) {
        if ( _values.size()) {
            throw std::runtime_error("Trying to assign a DetectorEvent with values to a Component with no Goniometer");
        }
        return v;
    }
    if (gonio->getNPhysicalAxes() != _values.size()) {
        throw std::runtime_error("Trying to assign a DetectorEvent with wrong number of values");
    }
    gonio->transformInPlace(v, _values);
    return v;
}

} /* namespace Instrument */
} // Namespace SX<|MERGE_RESOLUTION|>--- conflicted
+++ resolved
@@ -77,11 +77,7 @@
 
 double DetectorEvent::get2Theta(const Eigen::Vector3d& si) const
 {
-<<<<<<< HEAD
-    Eigen::Vector3d p = getPosition();
-=======
     Eigen::Vector3d p = getPixelPosition();
->>>>>>> b3a963a0
     double proj = p.dot(si);
     return acos(proj/p.norm()/si.norm());
 }
@@ -89,11 +85,7 @@
 Eigen::Vector3d DetectorEvent::getKf(double wave, const Eigen::Vector3d& from) const
 {
     // Get the event position x,y,z, taking into account the Gonio current setting
-<<<<<<< HEAD
-    Eigen::Vector3d p = getPosition();
-=======
     Eigen::Vector3d p = getPixelPosition();
->>>>>>> b3a963a0
     p-=from;
     p.normalize();
     return (p/wave);
@@ -111,20 +103,12 @@
 
 void DetectorEvent::getGammaNu(double& gamma, double& nu, const Eigen::Vector3d& from) const
 {
-<<<<<<< HEAD
-    Eigen::Vector3d p = getPosition()-from;
-=======
     Eigen::Vector3d p = getPixelPosition()-from;
->>>>>>> b3a963a0
     gamma=std::atan2(p[0],p[1]);
     nu=std::asin(p[2]/p.norm());
 }
 
-<<<<<<< HEAD
-Eigen::Vector3d DetectorEvent::getPosition() const
-=======
 Eigen::Vector3d DetectorEvent::getPixelPosition() const
->>>>>>> b3a963a0
 {
     Eigen::Vector3d v = _detector->getPos(_x, _y);
     auto gonio = _detector->getGonio();
