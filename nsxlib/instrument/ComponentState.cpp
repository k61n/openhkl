/*
 * nsxtool : Neutron Single Crystal analysis toolkit
 ------------------------------------------------------------------------------------------
 Copyright (C)
 2017- Laurent C. Chapon, Eric Pellegrini, Jonathan Fisher

 Institut Laue-Langevin
 BP 156
 6, rue Jules Horowitz
 38042 Grenoble Cedex 9
 France
 chapon[at]ill.fr
 pellegrini[at]ill.fr

 Forschungszentrum Juelich GmbH
 52425 Juelich
 Germany
 j.fisher[at]fz-juelich.de

 This library is free software; you can redistribute it and/or
 modify it under the terms of the GNU Lesser General Public
 License as published by the Free Software Foundation; either
 version 2.1 of the License, or (at your option) any later version.

 This library is distributed in the hope that it will be useful,
 but WITHOUT ANY WARRANTY; without even the implied warranty of
 MERCHANTABILITY or FITNESS FOR A PARTICULAR PURPOSE.  See the GNU
 Lesser General Public License for more details.

 You should have received a copy of the GNU Lesser General Public
 License along with this library; if not, write to the Free Software
 Foundation, Inc., 51 Franklin Street, Fifth Floor, Boston, MA  02110-1301  USA
 *
 */

#include "ComponentState.h"
#include "Component.h"
#include "Gonio.h"
#include <cstring>
#include <cassert>
#include <iostream>

namespace SX {
namespace Instrument {

ComponentState::ComponentState(const Component& parent, std::vector<double> values):
    _ptrComp(&parent),
    _values(std::move(values))
{
    if (_ptrComp->hasGonio()) {
        assert(_values.size() == _ptrComp->getGonio()->getNPhysicalAxes());
    }
}

ComponentState::ComponentState(const ComponentState& other) : _ptrComp(other._ptrComp), _values(other._values)
{
}

ComponentState::~ComponentState()
{
}

ComponentState& ComponentState::operator=(const ComponentState& other)
{
    if (this != &other) {
        _ptrComp = other._ptrComp;
        _values = other._values;
    }
    return *this;
}

<<<<<<< HEAD
Component* ComponentState::getParent() const
{
    return _ptrComp;
=======
const std::vector<double>& ComponentState::getValues() const
{
    return _values;
>>>>>>> ab9d5b76
}

Eigen::Vector3d ComponentState::getPosition() const
{
<<<<<<< HEAD
    _ptrComp = c;
=======
    auto gonio = _ptrComp->getGonio();
    auto position = _ptrComp->getRestPosition();

    if (gonio == nullptr) {
        return position;
    }
    return gonio->transform(position, _values);
>>>>>>> ab9d5b76
}

Eigen::Vector3d ComponentState::transformQ(const Eigen::Vector3d &q) const
{
<<<<<<< HEAD
    return _values;
=======
    return _ptrComp->getGonio()->getInverseHomMatrix(_values).rotation()*q;
>>>>>>> ab9d5b76
}

} // end namespace Instrument
} // End namespace SX<|MERGE_RESOLUTION|>--- conflicted
+++ resolved
@@ -69,22 +69,13 @@
     return *this;
 }
 
-<<<<<<< HEAD
-Component* ComponentState::getParent() const
-{
-    return _ptrComp;
-=======
 const std::vector<double>& ComponentState::getValues() const
 {
     return _values;
->>>>>>> ab9d5b76
 }
 
 Eigen::Vector3d ComponentState::getPosition() const
 {
-<<<<<<< HEAD
-    _ptrComp = c;
-=======
     auto gonio = _ptrComp->getGonio();
     auto position = _ptrComp->getRestPosition();
 
@@ -92,16 +83,11 @@
         return position;
     }
     return gonio->transform(position, _values);
->>>>>>> ab9d5b76
 }
 
 Eigen::Vector3d ComponentState::transformQ(const Eigen::Vector3d &q) const
 {
-<<<<<<< HEAD
-    return _values;
-=======
     return _ptrComp->getGonio()->getInverseHomMatrix(_values).rotation()*q;
->>>>>>> ab9d5b76
 }
 
 } // end namespace Instrument
