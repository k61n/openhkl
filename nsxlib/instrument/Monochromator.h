/*
 * Monochromator.h
 *
 *  Created on: Apr 8, 2016
 *      Author: pellegrini
 */

#pragma once

#include "ReciprocalVector.h"

#include <string>

#include <yaml-cpp/yaml.h>

#include <Eigen/Dense>

namespace nsx {

class Monochromator {

public:

	Monochromator();

	Monochromator(const std::string& name);

	~Monochromator();

	Monochromator(const Monochromator& other);

	Monochromator(const YAML::Node& node);

	Monochromator& operator=(const Monochromator& other);

	//! Return the name for this monochromator
	const std::string& getName() const;

	//! Set the name for this monochromator
	void setName(const std::string& name);

	//! Return the wavelength for this monochromator
	double getWavelength() const;

	//! Set the wavelength for this monochromator
	void setWavelength(double wavelength);

	//! Return the full width at half maximum of the wavelength for this monochromator
	double getFWHM() const;

	//! Set the full width at half maximum of the wavelength for this monochromator
	void setFWHM(double fwhm);

	//! Return the width for this monochromator
	double getWidth() const;

	//! Set the width for this monochromator
	void setWidth(double width);

	//! Return height for this monochromator
	double getHeight() const;

	//! Set the height for this monochromator
	void setHeight(double height);

    bool operator==(const Monochromator& other);

    //! Get the incoming wave vector
<<<<<<< HEAD
    Eigen::RowVector3d getKi() const;
=======
    ReciprocalVector getKi() const;
>>>>>>> 8d692c91

private:

	std::string _name;

	double _wavelength;

	double _fwhm;

	double _width;

	double _height;

};

} // end namespace nsx<|MERGE_RESOLUTION|>--- conflicted
+++ resolved
@@ -66,11 +66,7 @@
     bool operator==(const Monochromator& other);
 
     //! Get the incoming wave vector
-<<<<<<< HEAD
-    Eigen::RowVector3d getKi() const;
-=======
     ReciprocalVector getKi() const;
->>>>>>> 8d692c91
 
 private:
 
