/*
 nsxtool : Neutron Single Crystal analysis toolkit
 ------------------------------------------------------------------------------------------
 Copyright (C)
 2012- Laurent C. Chapon Institut Laue-Langevin
 2017- Laurent C. Chapon, Eric Pellegrini, Jonathan Fisher
 -----------------------------------------------------------------------------------------

 Institut Laue-Langevin
 BP 156
 6, rue Jules Horowitz
 38042 Grenoble Cedex 9
 France
 chapon[at]ill.fr
 pellegrini[at]ill.fr

 Forschungszentrum Juelich GmbH
 52425 Juelich
 Germany
 j.fisher[at]fz-juelich.de

 This library is free software; you can redistribute it and/or
 modify it under the terms of the GNU Lesser General Public
 License as published by the Free Software Foundation; either
 version 2.1 of the License, or (at your option) any later version.

 This library is distributed in the hope that it will be useful,
 but WITHOUT ANY WARRANTY; without even the implied warranty of
 MERCHANTABILITY or FITNESS FOR A PARTICULAR PURPOSE.  See the GNU
 Lesser General Public License for more details.

 You should have received a copy of the GNU Lesser General Public
 License along with this library; if not, write to the Free Software
 Foundation, Inc., 51 Franklin Street, Fifth Floor, Boston, MA  02110-1301  USA
 *
 */

#ifndef NSXTOOL_DETECTOREVENT_H_
#define NSXTOOL_DETECTOREVENT_H_

#include <vector>
#include <Eigen/Core>

#include "DetectorState.h"

namespace SX {
namespace Instrument {

// Forward declaration of detector class
class Detector;

class DetectorEvent {
public:
    // Constructor
    DetectorEvent(const Detector& detector, double x, double y, DetectorState values = {});
    //! Copy constructor
    DetectorEvent(const DetectorEvent& other);
    //! Move constructor
    DetectorEvent(DetectorEvent&& other);
    //! Assignment operator
    DetectorEvent& operator=(const DetectorEvent& other);
    //! Destructor
    ~DetectorEvent();

    /**
     *  @brief Get 2\f$ \theta \f$
     *  @param px horizontal position of the scattering event in pixels unit
     *  @param py vertical position of the scattering event in pixels units
     *  @param si Incident wavenumber
     */
    double get2Theta(const Eigen::Vector3d& si = Eigen::Vector3d(0,1,0)) const;

    /**
     * Get the scattered wavenumber for an event on this detector
     */
    Eigen::Vector3d getKf(double wave,const Eigen::Vector3d& from = Eigen::Vector3d::Zero()) const;

    /**
     *  @brief Get the transferred wavenumber for an event on a detector
     *  @param px horizontal position of the scattering event in pixels unit
     *  @param py vertical position of the scattering event in pixels units
     *  @param si incident wavenumber si=\f$ \frac{k_i}{2\pi} \f$
     *  @param from Optional scattering point position
     *  @return Transferred wavenumber s=\f$ \frac{k_f-k_i}{2\pi} \f$
     */
     Eigen::Vector3d getQ(double wave,const Eigen::Vector3d& from = Eigen::Vector3d::Zero()) const;

     /**
      *  @brief Get the scattering angles for an event on the detector
      *  @param px horizontal position of the scattering event in pixels unit
      *  @param py vertical position of the scattering event in pixels units
      *  @param gamma reference to angle in the yx-plane (gamma=0 along y)
      *  @param nu reference to elevation angle
      */
     void getGammaNu(double& gamma, double& nu,const Eigen::Vector3d& from=Eigen::Vector3d::Zero()) const;

     /**
      *  @brief Get the position of the scattering event.
      *  @param px horizontal position of the scattering event in pixels unit
      *  @param py vertical position of the scattering event in pixels units
      *  @return spatial position of this event
      */
<<<<<<< HEAD
     Eigen::Vector3d getPosition() const;
=======
     Eigen::Vector3d getPixelPosition() const;
>>>>>>> b3a963a0

private:
    //! Default constructor
    // DetectorEvent();
    // friend class Detector;
    const Detector* _detector;
    //! Position of the event on the detector
    double _x, _y;
    //! Setup of the detector Gonio
    std::vector<double> _values;
};

} // Namespace Instrument
} // Namespace SX
#endif /* NSXTOOL_DETECTOREVENT_H_ */<|MERGE_RESOLUTION|>--- conflicted
+++ resolved
@@ -100,11 +100,7 @@
       *  @param py vertical position of the scattering event in pixels units
       *  @return spatial position of this event
       */
-<<<<<<< HEAD
-     Eigen::Vector3d getPosition() const;
-=======
      Eigen::Vector3d getPixelPosition() const;
->>>>>>> b3a963a0
 
 private:
     //! Default constructor
