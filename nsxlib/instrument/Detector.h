/*
<<<<<<< HEAD
 * nsxtool : Neutron Single Crystal analysis toolkit
    ------------------------------------------------------------------------------------------
    Copyright (C)
    2012- Laurent C. Chapon Institut Laue-Langevin
    BP 156
    6, rue Jules Horowitz
    38042 Grenoble Cedex 9
    France
    chapon[at]ill.fr
    pellegrini[at]ill.fr

    This library is free software; you can redistribute it and/or
    modify it under the terms of the GNU Lesser General Public
    License as published by the Free Software Foundation; either
    version 2.1 of the License, or (at your option) any later version.

    This library is distributed in the hope that it will be useful,
    but WITHOUT ANY WARRANTY; without even the implied warranty of
    MERCHANTABILITY or FITNESS FOR A PARTICULAR PURPOSE.  See the GNU
    Lesser General Public License for more details.

    You should have received a copy of the GNU Lesser General Public
    License along with this library; if not, write to the Free Software
    Foundation, Inc., 51 Franklin Street, Fifth Floor, Boston, MA  02110-1301  USA
=======
 nsxtool : Neutron Single Crystal analysis toolkit
 ------------------------------------------------------------------------------------------
 Copyright (C)
 2012- Laurent C. Chapon Institut Laue-Langevin
 2017- Laurent C. Chapon, Eric Pellegrini, Jonathan Fisher
 -----------------------------------------------------------------------------------------

 Institut Laue-Langevin
 BP 156
 6, rue Jules Horowitz
 38042 Grenoble Cedex 9
 France
 chapon[at]ill.fr
 pellegrini[at]ill.fr

 Forschungszentrum Juelich GmbH
 52425 Juelich
 Germany
 j.fisher[at]fz-juelich.de

 This library is free software; you can redistribute it and/or
 modify it under the terms of the GNU Lesser General Public
 License as published by the Free Software Foundation; either
 version 2.1 of the License, or (at your option) any later version.

 This library is distributed in the hope that it will be useful,
 but WITHOUT ANY WARRANTY; without even the implied warranty of
 MERCHANTABILITY or FITNESS FOR A PARTICULAR PURPOSE.  See the GNU
 Lesser General Public License for more details.

 You should have received a copy of the GNU Lesser General Public
 License along with this library; if not, write to the Free Software
 Foundation, Inc., 51 Franklin Street, Fifth Floor, Boston, MA  02110-1301  USA
>>>>>>> ab9d5b76
 *
 */

#ifndef NSXTOOL_DETECTOR_H_
#define NSXTOOL_DETECTOR_H_

#include <string>
#include <vector>

#include <boost/property_tree/ptree.hpp>

#include <Eigen/Dense>

#include "../instrument/Component.h"
#include "../instrument/DetectorEvent.h"
#include "../utils/Enums.h"

namespace SX {
namespace Instrument {

namespace property_tree=boost::property_tree;

/** @brief Base class for Detectors.
 *
 *
 */
class Detector: public Component {
public:
<<<<<<< HEAD

=======
    enum class DataOrder {
        TopLeftColMajor,
        TopLeftRowMajor,
        TopRightColMajor,
        TopRightRowMajor,
        BottomLeftColMajor,
        BottomLeftRowMajor,
        BottomRightColMajor,
        BottomRightRowMajor
    };
>>>>>>> ab9d5b76
    //! Static constructor of a Detector from a property tree node
    static Detector* create(const proptree::ptree& node);

    //! Construct a Detector
    Detector();
    //! Construct a Detector from another Detector
    Detector(const Detector& other);
    //! Construct a Detector with a given name
    Detector(const std::string& name);
    //! Constructs a sample from a property tree node
    Detector(const proptree::ptree& node);
    //! Return a pointer to a copy of the Detector
    virtual Detector* clone() const=0;
    // Destructor
    virtual ~Detector()=0;

    //! Assignment operator
    virtual Detector& operator=(const Detector& other);

    //! Return the number of pixels of the detector.
    virtual unsigned int getNPixels() const=0;
    //! Return the number of columns of the detector.
    virtual unsigned int getNCols() const=0;
    //! Return the number of rows of the detector.
    virtual unsigned int getNRows() const=0;
    //!  Get the minimum row index
    virtual int getMinRow() const=0;
    //!  Get the maximum row index
    virtual int getMaxRow() const=0;
    //!  Get the minimum col index
    virtual int getMinCol() const=0;
    //!  Get the maximum col index
    virtual int getMaxCol() const=0;
    //! Return true whether a given pixel falls inside the detector
    virtual bool hasPixel(double px, double py) const=0;

    //! Return the height of the detector (meters)
    virtual double getHeight() const=0;
    //! Return the width of the detector (meters)
    virtual double getWidth() const=0;

    //! Return the angular height of the detector (radians)
    virtual double getAngularHeight() const=0;
    //! Return the angular width of the detector (radians)
    virtual double getAngularWidth() const=0;

<<<<<<< HEAD
    /**
     *  @brief Get 2\f$ \theta \f$
     *  @param px horizontal position of the scattering event in pixels unit
     *  @param py vertical position of the scattering event in pixels units
     *  @param si Incident wavenumber
     */
    double get2Theta(double px, double py, const std::vector<double>& values=std::vector<double>(), const Eigen::Vector3d& si=Eigen::Vector3d(0,1,0)) const;
    //! Get 2\f$ \theta \f$ from an event on the detector
    double get2Theta(const DetectorEvent& event, const Eigen::Vector3d& si) const;
    /**
     *  @brief Get the position of a scattering event at px, py.
     *  @param px horizontal position of the scattering event in pixels unit
     *  @param py vertical position of the scattering event in pixels units
     *  @return spatial position of this event
     */
    Eigen::Vector3d getEventPosition(double px, double py,const std::vector<double>& values=std::vector<double>()) const;
    //! Get the position of a scattering event
    Eigen::Vector3d getEventPosition(const DetectorEvent& event) const;
    /**
     *  @brief Get the scattering angles for an event on the detector
     *  @param px horizontal position of the scattering event in pixels unit
     *  @param py vertical position of the scattering event in pixels units
     *  @param gamma reference to angle in the yx-plane (gamma=0 along y)
     *  @param nu reference to elevation angle
     */
    void getGammaNu(double px, double py, double& gamma, double& nu,  const std::vector<double>& values=std::vector<double>(), const Eigen::Vector3d& from=Eigen::Vector3d::Zero()) const;
    //! Get the scattering angles for an event on the detector
    void getGammaNu(const DetectorEvent& event, double& gamma, double& nu,const Eigen::Vector3d& from=Eigen::Vector3d::Zero()) const;
    /**
     *  @brief Get the scattered wavenumber for an event on a detector
     *  @param px horizontal position of the scattering event in pixels unit
     *  @param py vertical position of the scattering event in pixels units
     *  @param wave incident wavelength in \f$ \AA^{-1} \f$
     *  @param from Optional scattering point position
     *  @return Scattered wavenumber s=\f$ \frac{k_f}{2\pi} \f$
     */
    Eigen::Vector3d getKf(double px, double py,double wave, const std::vector<double>& values=std::vector<double>(), const Eigen::Vector3d& from=Eigen::Vector3d::Zero()) const;
    /**
     * Get the scattered wavenumber for an event on this detector
     */
    Eigen::Vector3d getKf(const DetectorEvent& event,double wave, const Eigen::Vector3d& from=Eigen::Vector3d::Zero()) const;

    /**
     *  @brief Get the transferred wavenumber for an event on a detector
     *  @param px horizontal position of the scattering event in pixels unit
     *  @param py vertical position of the scattering event in pixels units
     *  @param si incident wavenumber si=\f$ \frac{k_i}{2\pi} \f$
     *  @param from Optional scattering point position
     *  @return Transferred wavenumber s=\f$ \frac{k_f-k_i}{2\pi} \f$
     */
    Eigen::Vector3d getQ(double px, double py,double wave, const std::vector<double>& values=std::vector<double>(), const Eigen::Vector3d& from=Eigen::Vector3d::Zero()) const;
    //! Get the transferred wavenumber for an event on this detector
    Eigen::Vector3d getQ(const DetectorEvent& event, double wave,const Eigen::Vector3d& from=Eigen::Vector3d::Zero()) const;

=======
>>>>>>> ab9d5b76
    //! Reuturn whether the detector with goniometer values can collect scattering at Kf. If true, px and py would be the pixel coordinates of the event
    bool receiveKf(double& px, double& py,const Eigen::Vector3d& kf,const Eigen::Vector3d& from, double& t, const std::vector<double>& values=std::vector<double>());

    //! Returns the number of detector
    virtual unsigned int getNDetectors() const=0;

<<<<<<< HEAD
    //! Create a detector event, a small object with state of the event on the detector and gonio setup
    DetectorEvent createDetectorEvent(double x, double y, const std::vector<double>& goniosetup=std::vector<double>());

=======
>>>>>>> ab9d5b76
    //! Returns the position of a given pixel in detector space. This takes into account the detector motions in detector space.
    virtual Eigen::Vector3d getPos(double x, double y) const=0;

    //! Determine whether detector at rest can receive a scattering event with direction given by Kf. px and py are detector position if true.
    virtual bool hasKf(const Eigen::Vector3d& kf, const Eigen::Vector3d& from, double& px, double& py, double& t) const =0;

<<<<<<< HEAD
    //! Returns the data order of the detector matrix
    DataOrder getDataOrder() const {return _dataorder;}

=======
    //!
    DataOrder getDataOrder() const {return _dataorder;}
>>>>>>> ab9d5b76
private:
    DataOrder _dataorder;
};

} // end namespace Instrument
} // end namespace SX

#endif // NSXTOOL_DETECTOR_H_<|MERGE_RESOLUTION|>--- conflicted
+++ resolved
@@ -1,30 +1,4 @@
 /*
-<<<<<<< HEAD
- * nsxtool : Neutron Single Crystal analysis toolkit
-    ------------------------------------------------------------------------------------------
-    Copyright (C)
-    2012- Laurent C. Chapon Institut Laue-Langevin
-    BP 156
-    6, rue Jules Horowitz
-    38042 Grenoble Cedex 9
-    France
-    chapon[at]ill.fr
-    pellegrini[at]ill.fr
-
-    This library is free software; you can redistribute it and/or
-    modify it under the terms of the GNU Lesser General Public
-    License as published by the Free Software Foundation; either
-    version 2.1 of the License, or (at your option) any later version.
-
-    This library is distributed in the hope that it will be useful,
-    but WITHOUT ANY WARRANTY; without even the implied warranty of
-    MERCHANTABILITY or FITNESS FOR A PARTICULAR PURPOSE.  See the GNU
-    Lesser General Public License for more details.
-
-    You should have received a copy of the GNU Lesser General Public
-    License along with this library; if not, write to the Free Software
-    Foundation, Inc., 51 Franklin Street, Fifth Floor, Boston, MA  02110-1301  USA
-=======
  nsxtool : Neutron Single Crystal analysis toolkit
  ------------------------------------------------------------------------------------------
  Copyright (C)
@@ -58,7 +32,6 @@
  You should have received a copy of the GNU Lesser General Public
  License along with this library; if not, write to the Free Software
  Foundation, Inc., 51 Franklin Street, Fifth Floor, Boston, MA  02110-1301  USA
->>>>>>> ab9d5b76
  *
  */
 
@@ -72,14 +45,14 @@
 
 #include <Eigen/Dense>
 
-#include "../instrument/Component.h"
-#include "../instrument/DetectorEvent.h"
-#include "../utils/Enums.h"
+#include "Component.h"
+#include "DetectorEvent.h"
 
 namespace SX {
 namespace Instrument {
 
 namespace property_tree=boost::property_tree;
+
 
 /** @brief Base class for Detectors.
  *
@@ -87,9 +60,6 @@
  */
 class Detector: public Component {
 public:
-<<<<<<< HEAD
-
-=======
     enum class DataOrder {
         TopLeftColMajor,
         TopLeftRowMajor,
@@ -100,7 +70,6 @@
         BottomRightColMajor,
         BottomRightRowMajor
     };
->>>>>>> ab9d5b76
     //! Static constructor of a Detector from a property tree node
     static Detector* create(const proptree::ptree& node);
 
@@ -147,89 +116,20 @@
     //! Return the angular width of the detector (radians)
     virtual double getAngularWidth() const=0;
 
-<<<<<<< HEAD
-    /**
-     *  @brief Get 2\f$ \theta \f$
-     *  @param px horizontal position of the scattering event in pixels unit
-     *  @param py vertical position of the scattering event in pixels units
-     *  @param si Incident wavenumber
-     */
-    double get2Theta(double px, double py, const std::vector<double>& values=std::vector<double>(), const Eigen::Vector3d& si=Eigen::Vector3d(0,1,0)) const;
-    //! Get 2\f$ \theta \f$ from an event on the detector
-    double get2Theta(const DetectorEvent& event, const Eigen::Vector3d& si) const;
-    /**
-     *  @brief Get the position of a scattering event at px, py.
-     *  @param px horizontal position of the scattering event in pixels unit
-     *  @param py vertical position of the scattering event in pixels units
-     *  @return spatial position of this event
-     */
-    Eigen::Vector3d getEventPosition(double px, double py,const std::vector<double>& values=std::vector<double>()) const;
-    //! Get the position of a scattering event
-    Eigen::Vector3d getEventPosition(const DetectorEvent& event) const;
-    /**
-     *  @brief Get the scattering angles for an event on the detector
-     *  @param px horizontal position of the scattering event in pixels unit
-     *  @param py vertical position of the scattering event in pixels units
-     *  @param gamma reference to angle in the yx-plane (gamma=0 along y)
-     *  @param nu reference to elevation angle
-     */
-    void getGammaNu(double px, double py, double& gamma, double& nu,  const std::vector<double>& values=std::vector<double>(), const Eigen::Vector3d& from=Eigen::Vector3d::Zero()) const;
-    //! Get the scattering angles for an event on the detector
-    void getGammaNu(const DetectorEvent& event, double& gamma, double& nu,const Eigen::Vector3d& from=Eigen::Vector3d::Zero()) const;
-    /**
-     *  @brief Get the scattered wavenumber for an event on a detector
-     *  @param px horizontal position of the scattering event in pixels unit
-     *  @param py vertical position of the scattering event in pixels units
-     *  @param wave incident wavelength in \f$ \AA^{-1} \f$
-     *  @param from Optional scattering point position
-     *  @return Scattered wavenumber s=\f$ \frac{k_f}{2\pi} \f$
-     */
-    Eigen::Vector3d getKf(double px, double py,double wave, const std::vector<double>& values=std::vector<double>(), const Eigen::Vector3d& from=Eigen::Vector3d::Zero()) const;
-    /**
-     * Get the scattered wavenumber for an event on this detector
-     */
-    Eigen::Vector3d getKf(const DetectorEvent& event,double wave, const Eigen::Vector3d& from=Eigen::Vector3d::Zero()) const;
-
-    /**
-     *  @brief Get the transferred wavenumber for an event on a detector
-     *  @param px horizontal position of the scattering event in pixels unit
-     *  @param py vertical position of the scattering event in pixels units
-     *  @param si incident wavenumber si=\f$ \frac{k_i}{2\pi} \f$
-     *  @param from Optional scattering point position
-     *  @return Transferred wavenumber s=\f$ \frac{k_f-k_i}{2\pi} \f$
-     */
-    Eigen::Vector3d getQ(double px, double py,double wave, const std::vector<double>& values=std::vector<double>(), const Eigen::Vector3d& from=Eigen::Vector3d::Zero()) const;
-    //! Get the transferred wavenumber for an event on this detector
-    Eigen::Vector3d getQ(const DetectorEvent& event, double wave,const Eigen::Vector3d& from=Eigen::Vector3d::Zero()) const;
-
-=======
->>>>>>> ab9d5b76
     //! Reuturn whether the detector with goniometer values can collect scattering at Kf. If true, px and py would be the pixel coordinates of the event
     bool receiveKf(double& px, double& py,const Eigen::Vector3d& kf,const Eigen::Vector3d& from, double& t, const std::vector<double>& values=std::vector<double>());
 
     //! Returns the number of detector
     virtual unsigned int getNDetectors() const=0;
 
-<<<<<<< HEAD
-    //! Create a detector event, a small object with state of the event on the detector and gonio setup
-    DetectorEvent createDetectorEvent(double x, double y, const std::vector<double>& goniosetup=std::vector<double>());
-
-=======
->>>>>>> ab9d5b76
     //! Returns the position of a given pixel in detector space. This takes into account the detector motions in detector space.
     virtual Eigen::Vector3d getPos(double x, double y) const=0;
 
     //! Determine whether detector at rest can receive a scattering event with direction given by Kf. px and py are detector position if true.
     virtual bool hasKf(const Eigen::Vector3d& kf, const Eigen::Vector3d& from, double& px, double& py, double& t) const =0;
 
-<<<<<<< HEAD
-    //! Returns the data order of the detector matrix
-    DataOrder getDataOrder() const {return _dataorder;}
-
-=======
     //!
     DataOrder getDataOrder() const {return _dataorder;}
->>>>>>> ab9d5b76
 private:
     DataOrder _dataorder;
 };
@@ -237,4 +137,4 @@
 } // end namespace Instrument
 } // end namespace SX
 
-#endif // NSXTOOL_DETECTOR_H_+#endif /* NSXTOOL_DETECTOR_H_ */