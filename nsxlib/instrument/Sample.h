--- conflicted
+++ resolved
@@ -70,11 +70,8 @@
     ConvexHull& getShape();
 
     //! Create a new crystal with Empty UnitCell, and return it
-<<<<<<< HEAD
     std::shared_ptr<UnitCell> addUnitCell(std::shared_ptr<UnitCell> cell = nullptr);
-=======
-    sptrUnitCell addUnitCell();
->>>>>>> b7b2bfb2
+
     //! Get the UnitCell of Crystal number i in the list
     sptrUnitCell getUnitCell(int i);
     const UnitCellList& getUnitCells() const;
