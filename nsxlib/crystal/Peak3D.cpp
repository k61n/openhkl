/*
 * nsxtool : Neutron Single Crystal analysis toolkit
 ------------------------------------------------------------------------------------------
 Copyright (C)
 2016- Laurent C. Chapon, Eric Pellegrini, Jonathan Fisher

 Institut Laue-Langevin
 BP 156
 6, rue Jules Horowitz
 38042 Grenoble Cedex 9
 France
 chapon[at]ill.fr
 pellegrini[at]ill.fr

 Forschungszentrum Juelich GmbH
 52425 Juelich
 Germany
 j.fisher[at]fz-juelich.de

 This library is free software; you can redistribute it and/or
 modify it under the terms of the GNU Lesser General Public
 License as published by the Free Software Foundation; either
 version 2.1 of the License, or (at your option) any later version.

 This library is distributed in the hope that it will be useful,
 but WITHOUT ANY WARRANTY; without even the implied warranty of
 MERCHANTABILITY or FITNESS FOR A PARTICULAR PURPOSE.  See the GNU
 Lesser General Public License for more details.

 You should have received a copy of the GNU Lesser General Public
 License along with this library; if not, write to the Free Software
 Foundation, Inc., 51 Franklin Street, Fifth Floor, Boston, MA  02110-1301  USA
 *
 */

#include <algorithm>
#include <cmath>
#include <stdexcept>

#include "../instrument/ComponentState.h"
#include "../instrument/DetectorEvent.h"
#include "../instrument/Detector.h"
#include "../instrument/Diffractometer.h"
#include "../instrument/Gonio.h"
#include "../data/IData.h"
#include "../geometry/IShape.h"
#include "Peak3D.h"
#include "PeakIntegrator.h"
#include "../instrument/Sample.h"
#include "../instrument/Source.h"
#include "../utils/Units.h"
#include "../geometry/Blob3D.h"
#include "../data/IData.h"
#include "../utils/Types.h"

#include "../geometry/Ellipsoid.h"
#include "../data/IFrameIterator.h"

using SX::Geometry::Blob3D;

using SX::Data::IFrameIterator;
using SX::Instrument::DetectorEvent;

namespace SX {

namespace Crystal {

using shape_type = Peak3D::shape_type;

Peak3D::Peak3D(std::shared_ptr<SX::Data::DataSet> data):
    _data(),
<<<<<<< HEAD
//		_hkl(Eigen::Vector3d::Zero()),
        _peak(nullptr),
        _bkg(nullptr),
        _unitCells(),
        _sampleState(nullptr),
        _event(nullptr),
        _counts(0.0),
        _countsSigma(0.0),
        _scale(1.0),
        _selected(true),
        _masked(false),
        _observed(true),
        _transmission(1.0),
        _activeUnitCellIndex(0),
        _wavelength(1.8),
        _state()
=======
    _shape(),
    _unitCells(),
    _sampleState(nullptr),
    _event(nullptr),
    _source(nullptr),
    _counts(0.0),
    _countsSigma(0.0),
    _scale(1.0),
    _selected(true),
    _masked(false),
    _observed(true),
    _transmission(1.0),
    _activeUnitCellIndex(0)
>>>>>>> ab9d5b76
{
    linkData(data);
}

<<<<<<< HEAD
Peak3D::Peak3D(std::shared_ptr<Data::DataSet> data, const Blob3D &blob, double confidence)
: Peak3D(data)
=======
Peak3D::Peak3D(std::shared_ptr<Data::IData> data, const Peak3D::Ellipsoid3D &shape):
Peak3D(data)
>>>>>>> ab9d5b76
{
    setShape(shape);
}

Peak3D::Peak3D(const Peak3D& other):
<<<<<<< HEAD
        _data(other._data),
        _peak(other._peak == nullptr ? nullptr : other._peak->clone()),
        _bkg(other._bkg == nullptr ? nullptr : other._bkg->clone()),
        _projection(other._projection),
        _projectionPeak(other._projectionPeak),
        _projectionBkg(other._projectionBkg),
        _unitCells(other._unitCells),
        _sampleState(other._sampleState),
        _event(other._event),
        _counts(other._counts),
        _countsSigma(other._countsSigma),
        _scale(other._scale),
        _selected(other._selected),
        _masked(other._masked),
        _observed(other._observed),
        _transmission(other._transmission),
        _activeUnitCellIndex(other._activeUnitCellIndex),
        _wavelength(other._wavelength),
        _state(other._state)
=======
    _data(other._data),
    _shape(other._shape),
    _projection(other._projection),
    _projectionPeak(other._projectionPeak),
    _projectionBkg(other._projectionBkg),
    _unitCells(other._unitCells),
    _sampleState(other._sampleState),
    _event(other._event == nullptr ? nullptr :new DetectorEvent(*other._event)),
    _source(other._source),
    _counts(other._counts),
    _countsSigma(other._countsSigma),
    _scale(other._scale),
    _selected(other._selected),
    _masked(other._masked),
    _observed(other._observed),
    _transmission(other._transmission),
    _activeUnitCellIndex(other._activeUnitCellIndex)
>>>>>>> ab9d5b76
{
}

Peak3D& Peak3D::operator=(const Peak3D& other)
{
<<<<<<< HEAD
    if (this != &other) {
        _data = other._data;
        _peak = other._peak ? std::unique_ptr<shape_type>(other._peak->clone()) : nullptr;
        _bkg = other._bkg ? std::unique_ptr<shape_type>(other._bkg->clone()) : nullptr;
        _projection = other._projection;
        _projectionPeak = other._projectionPeak;
        _projectionBkg = other._projectionBkg;
        _unitCells = other._unitCells;
        _sampleState = other._sampleState;
        _event = other._event;
        _counts = other._counts;
        _countsSigma = other._countsSigma;
        _scale = other._scale;
        _selected = other._selected;
        _observed = other._observed;
        _masked = other._masked;
        _transmission = other._transmission;
        _wavelength = other._wavelength;
        _activeUnitCellIndex = other._activeUnitCellIndex;
        _state = other._state;
    }
=======
    // nothing to do
    if (this == &other) {
        return *this;
    }

    _data = other._data;
    _shape = other._shape;
    _projection = other._projection;
    _projectionPeak = other._projectionPeak;
    _projectionBkg = other._projectionBkg;
    _unitCells = other._unitCells;
    _sampleState = other._sampleState;
    _event = other._event == nullptr ? nullptr : std::unique_ptr<DetectorEvent>(new DetectorEvent(*other._event));
    _source= other._source;
    _counts = other._counts;
    _countsSigma = other._countsSigma;
    _scale = other._scale;
    _selected = other._selected;
    _observed = other._observed;
    _masked = other._masked;
    _transmission = other._transmission;
    _activeUnitCellIndex = other._activeUnitCellIndex;

>>>>>>> ab9d5b76
    return *this;
}

void Peak3D::linkData(const std::shared_ptr<SX::Data::DataSet>& data)
{
    _data = std::weak_ptr<SX::Data::DataSet>(data);
    if (data != nullptr) {
        std::cout<<data->getDiffractometer()->getSource()<<std::endl;
        auto& mono = data->getDiffractometer()->getSource()->getSelectedMonochromator();
        _wavelength = mono.getWavelength();
    }
}

void Peak3D::unlinkData()
{
    _data.reset();
}

Eigen::RowVector3d Peak3D::getMillerIndices() const
{
    Eigen::RowVector3d hkld;
    getMillerIndices(hkld, true);
    return hkld;
}

void Peak3D::setShape(const Ellipsoid3D& peak)
{
    _shape = peak;

    Eigen::Vector3d center = peak.getAABBCenter();
    int f = int(std::lround(std::floor(center[2])));

    using ComponentState = SX::Instrument::ComponentState;

    auto data = getData();

    auto state = data->getInterpolatedState(f);

    setSampleState(std::make_shared<ComponentState>(state.sample));

    using DetectorEvent = SX::Instrument::DetectorEvent;

<<<<<<< HEAD
    setDetectorEvent(std::make_shared<DetectorEvent>(
        data->getDiffractometer()->getDetector()->createDetectorEvent(center[0],center[1],state.detector.getValues())));
}

void Peak3D::setBackgroundShape(shape_type* background)
{
    _bkg = std::unique_ptr<shape_type>(background);
=======
    setDetectorEvent(DetectorEvent(
       *data->getDiffractometer()->getDetector(), center[0], center[1], detState.getValues()));
>>>>>>> ab9d5b76
}

bool Peak3D::getMillerIndices(const UnitCell& uc, Eigen::RowVector3d& hkl, bool applyUCTolerance) const
{
    hkl = uc.fromReciprocalStandard(getQ());

    if (applyUCTolerance) {
        double tolerance = uc.getHKLTolerance();

        if (std::fabs(hkl[0]-std::round(hkl[0])) < tolerance &&
                std::fabs(hkl[1]-std::round(hkl[1])) < tolerance &&
                std::fabs(hkl[2]-std::round(hkl[2])) < tolerance) {
            hkl[0]=std::round(hkl[0]);
            hkl[1]=std::round(hkl[1]);
            hkl[2]=std::round(hkl[2]);
            return true;
        }
        hkl = Eigen::Vector3d::Zero();
        return false;
    }
    return true;
}

bool Peak3D::getMillerIndices(int ucIndex, Eigen::RowVector3d& hkl, bool applyUCTolerance) const
{
    if (_unitCells.empty() || ucIndex < 0 || ucIndex >= int(_unitCells.size())) {
        hkl = Eigen::Vector3d::Zero();
        return false;
    }
    sptrUnitCell uc = _unitCells[size_t(ucIndex)];
    return getMillerIndices(*uc, hkl, applyUCTolerance);
}

bool Peak3D::getMillerIndices(Eigen::RowVector3d& hkl, bool applyUCTolerance) const
{
    return getMillerIndices(_activeUnitCellIndex, hkl, applyUCTolerance);
}

Eigen::RowVector3i Peak3D::getIntegerMillerIndices() const
{
    Eigen::RowVector3d hkld;
    getMillerIndices(hkld, true);
    Eigen::RowVector3i hkl;
    hkl << int(std::lround(hkld[0])), int(std::lround(hkld[1])), int(std::lround(hkld[2]));
    return hkl;
}

Eigen::VectorXd Peak3D::getProjection() const
{
    return _scale*_projection;
}

Eigen::VectorXd Peak3D::getPeakProjection() const
{
    return _scale*_projectionPeak;
}

Eigen::VectorXd Peak3D::getBkgProjection() const
{
    return _scale*_projectionBkg;
}

Eigen::VectorXd Peak3D::getProjectionSigma() const
{
    return _scale*(_projection.array().sqrt());
}

Eigen::VectorXd Peak3D::getPeakProjectionSigma() const
{
    return _scale*(_projectionPeak.array().sqrt());
}

Eigen::VectorXd Peak3D::getBkgProjectionSigma() const
{
    return _scale*(_projectionBkg.array().sqrt());
}

void Peak3D::addUnitCell(sptrUnitCell uc, bool activate)
{
    auto it = std::find(_unitCells.begin(),_unitCells.end(), uc);

    if (it != _unitCells.end()) {
        return;
    }
    _unitCells.emplace_back(std::move(uc));

    if (activate) {
        _activeUnitCellIndex = int(_unitCells.size())-1;
    }
}

sptrUnitCell Peak3D::getActiveUnitCell() const
{
    if (_activeUnitCellIndex < 0 || _activeUnitCellIndex >= int(_unitCells.size())) {
        return nullptr;
    }
    return _unitCells[size_t(_activeUnitCellIndex)];
}

sptrUnitCell Peak3D::getUnitCell(int index) const
{
    if (index < 0 || index >= int(_unitCells.size())) {
        return nullptr;
    }
    return _unitCells[size_t(index)];
}

double Peak3D::getRawIntensity() const
{
    return _counts * getSampleStepSize();
}

double Peak3D::getScaledIntensity() const
{
    return _scale*getRawIntensity();
}

double Peak3D::getTransmission() const
{
    return _transmission;
}

void Peak3D::scaleShape(double scale)
{
    _shape.scale(scale);
}

double Peak3D::getRawSigma() const
{
    return _countsSigma * getSampleStepSize();
}

double Peak3D::getScaledSigma() const
{
    return _scale*getRawSigma();
}

double Peak3D::getLorentzFactor() const
{
    double gamma,nu;
    this->getGammaNu(gamma,nu);
    double lorentz = 1.0/(sin(std::fabs(gamma))*cos(nu));
    return lorentz;
}

double Peak3D::getScale() const
{
    return _scale;
}

void Peak3D::rescale(double factor)
{
    _scale *= factor;
}

void Peak3D::setScale(double factor)
{
    _scale = factor;

}

void Peak3D::setTransmission(double transmission)
{
    _transmission = transmission;
}

std::shared_ptr<SX::Instrument::ComponentState> Peak3D::getSampleState()
{
    return _sampleState;
}

double Peak3D::getSampleStepSize() const
{
    // TODO(jonathan): we should NOT assume that gonio axis 0 is the one being rotated
    // when we compute 'step' below
    double step = 0.0;
    auto data = getData();

    if (data == nullptr) {
        // todo(jonathan): should it be possible to reach this branch??
        return 0.0;
    }

    size_t numFrames = data->getNFrames();
    //const auto& ss = data->getSampleStates();
    auto&& ss = data->getInstrumentStates();
    size_t numValues = ss[0].sample.getValues().size();

    for (size_t i = 0; i < numValues; ++i) {
        double dx = ss[numFrames-1].sample.getValues()[i] - ss[0].sample.getValues()[i];
        step += dx*dx;
    }

    step = std::sqrt(step);
    step /= (numFrames-1) * 0.05 * SX::Units::deg;

    return step;
}

Eigen::RowVector3d Peak3D::getKf() const
{
<<<<<<< HEAD
    Eigen::Vector3d kf = _event->getParent()->getKf(*_event, _wavelength, _sampleState->getParent()->getPosition(*_sampleState));
=======
    double wav = _source->getWavelength();
    Eigen::Vector3d kf = _event->getKf(wav, _sampleState->getPosition());
>>>>>>> ab9d5b76
    return kf;
}

Eigen::RowVector3d Peak3D::getQ() const
{
    // If sample state is not set, assume sample is at the origin
    if (!_sampleState) {
<<<<<<< HEAD
        return _event->getParent()->getQ(*_event, _wavelength);
    }

    // otherwise scattering point is deducted from the sample
    Eigen::Vector3d q = _event->getParent()->getQ(*_event, _wavelength,
                                                  _sampleState->getParent()->getPosition(*_sampleState));
    q = _sampleState->getParent()->getGonio()->getInverseHomMatrix(_sampleState->getValues()).rotation()*q;
    return q;
=======
        return _event->getQ(wav);
    }

    // otherwise scattering point is deducted from the sample
    Eigen::Vector3d q = _event->getQ(wav, _sampleState->getPosition());

    //q = _sampleState->getParent()->getGonio()->getInverseHomMatrix(_sampleState->getValues()).rotation()*q;
    //return q;
    return _sampleState->transformQ(q);
>>>>>>> ab9d5b76
}

void Peak3D::setSampleState(const std::shared_ptr<SX::Instrument::ComponentState>& sstate)
{
    _sampleState = sstate;
}

void Peak3D::setDetectorEvent(const SX::Instrument::DetectorEvent& event)
{
    _event = std::unique_ptr<DetectorEvent>(new DetectorEvent(event));
}

void Peak3D::getGammaNu(double& gamma,double& nu) const
{
    _event->getParent()->getGammaNu(*_event,gamma,nu,_sampleState->getParent()->getPosition(*_sampleState));
}

void Peak3D::setWavelength(double wavelength)
{
<<<<<<< HEAD
    _wavelength = wavelength;
=======
    _event->getGammaNu(gamma,nu,_sampleState->getPosition());
>>>>>>> ab9d5b76
}

bool operator<(const Peak3D& p1, const Peak3D& p2)
{
    Eigen::RowVector3d hkl1, hkl2;

    p1.getMillerIndices(hkl1, true);
    p2.getMillerIndices(hkl2, true);

    if (hkl1[0]<hkl2[0]) {
        return true;
    }
    if (hkl1[0]>hkl2[0]) {
        return false;
    }
    if (hkl1[1]<hkl2[1]) {
        return true;
    }
    if (hkl1[1]>hkl2[1]) {
        return false;
    }
    if (hkl1[2]<hkl2[2]) {
        return true;
    }
    if (hkl1[2]>hkl2[2]) {
        return false;
    }
    return false;
}

bool Peak3D::isSelected() const
{
    return (!_masked && _selected);
}

void Peak3D::setSelected(bool s)
{
    _selected = s;
}

void Peak3D::setMasked(bool masked)
{
    _masked = masked;
}

bool Peak3D::isMasked() const
{
    return _masked;
}

bool Peak3D::isIndexed() const
{
    return (!_unitCells.empty());
}

void Peak3D::setObserved(bool observed)
{
    _observed = observed;
}

bool Peak3D::isObserved() const
{
    return _observed;
}

double Peak3D::getIOverSigmaI() const
{
    return _counts/_countsSigma;
}

void Peak3D::updateIntegration(const PeakIntegrator& integrator)
{
    _integrationRegion = integrator.getRegion();
    _projectionPeak = integrator.getProjectionPeak();
    _projectionBkg = integrator.getProjectionBackground();
    _projection = integrator.getProjection();
    _counts = _projectionPeak.sum();
    _countsSigma = std::sqrt(std::abs(_counts));
}

double Peak3D::pValue()
{
    // assumption: all background pixel counts are Poisson processes with rate R
    // therefore, we can estimate the rate R as below:
    const double R = _countsBkg.sum() / _pointsBkg.sum();

    // null hypothesis: the pixels inside the peak are Poisson processes with rate R
    // therefore, by central limit theorem the average value
    const double avg = _countsPeak.sum() / _pointsPeak.sum();
    // is normal with mean R and variance:
    const double var = R / _pointsPeak.sum();

    // thus we obtain the following standard normal variable
    const double z = (avg-R) / std::sqrt(var);

    // compute the p value
    const double p = 1.0 - 0.5 * (1.0 + std::erf(z / std::sqrt(2)));

    return p;
}

bool Peak3D::hasUnitCells() const
{
    return !_unitCells.empty();
}

int Peak3D::getActiveUnitCellIndex() const
{
    return _activeUnitCellIndex;
}

} // namespace Crystal
} // namespace SX<|MERGE_RESOLUTION|>--- conflicted
+++ resolved
@@ -62,31 +62,12 @@
 using SX::Instrument::DetectorEvent;
 
 namespace SX {
-
 namespace Crystal {
 
 using shape_type = Peak3D::shape_type;
 
 Peak3D::Peak3D(std::shared_ptr<SX::Data::DataSet> data):
     _data(),
-<<<<<<< HEAD
-//		_hkl(Eigen::Vector3d::Zero()),
-        _peak(nullptr),
-        _bkg(nullptr),
-        _unitCells(),
-        _sampleState(nullptr),
-        _event(nullptr),
-        _counts(0.0),
-        _countsSigma(0.0),
-        _scale(1.0),
-        _selected(true),
-        _masked(false),
-        _observed(true),
-        _transmission(1.0),
-        _activeUnitCellIndex(0),
-        _wavelength(1.8),
-        _state()
-=======
     _shape(),
     _unitCells(),
     _sampleState(nullptr),
@@ -100,44 +81,17 @@
     _observed(true),
     _transmission(1.0),
     _activeUnitCellIndex(0)
->>>>>>> ab9d5b76
 {
     linkData(data);
 }
 
-<<<<<<< HEAD
-Peak3D::Peak3D(std::shared_ptr<Data::DataSet> data, const Blob3D &blob, double confidence)
-: Peak3D(data)
-=======
-Peak3D::Peak3D(std::shared_ptr<Data::IData> data, const Peak3D::Ellipsoid3D &shape):
+Peak3D::Peak3D(std::shared_ptr<Data::DataSet> data, const Peak3D::Ellipsoid3D &shape):
 Peak3D(data)
->>>>>>> ab9d5b76
 {
     setShape(shape);
 }
 
 Peak3D::Peak3D(const Peak3D& other):
-<<<<<<< HEAD
-        _data(other._data),
-        _peak(other._peak == nullptr ? nullptr : other._peak->clone()),
-        _bkg(other._bkg == nullptr ? nullptr : other._bkg->clone()),
-        _projection(other._projection),
-        _projectionPeak(other._projectionPeak),
-        _projectionBkg(other._projectionBkg),
-        _unitCells(other._unitCells),
-        _sampleState(other._sampleState),
-        _event(other._event),
-        _counts(other._counts),
-        _countsSigma(other._countsSigma),
-        _scale(other._scale),
-        _selected(other._selected),
-        _masked(other._masked),
-        _observed(other._observed),
-        _transmission(other._transmission),
-        _activeUnitCellIndex(other._activeUnitCellIndex),
-        _wavelength(other._wavelength),
-        _state(other._state)
-=======
     _data(other._data),
     _shape(other._shape),
     _projection(other._projection),
@@ -155,35 +109,11 @@
     _observed(other._observed),
     _transmission(other._transmission),
     _activeUnitCellIndex(other._activeUnitCellIndex)
->>>>>>> ab9d5b76
 {
 }
 
 Peak3D& Peak3D::operator=(const Peak3D& other)
 {
-<<<<<<< HEAD
-    if (this != &other) {
-        _data = other._data;
-        _peak = other._peak ? std::unique_ptr<shape_type>(other._peak->clone()) : nullptr;
-        _bkg = other._bkg ? std::unique_ptr<shape_type>(other._bkg->clone()) : nullptr;
-        _projection = other._projection;
-        _projectionPeak = other._projectionPeak;
-        _projectionBkg = other._projectionBkg;
-        _unitCells = other._unitCells;
-        _sampleState = other._sampleState;
-        _event = other._event;
-        _counts = other._counts;
-        _countsSigma = other._countsSigma;
-        _scale = other._scale;
-        _selected = other._selected;
-        _observed = other._observed;
-        _masked = other._masked;
-        _transmission = other._transmission;
-        _wavelength = other._wavelength;
-        _activeUnitCellIndex = other._activeUnitCellIndex;
-        _state = other._state;
-    }
-=======
     // nothing to do
     if (this == &other) {
         return *this;
@@ -207,7 +137,6 @@
     _transmission = other._transmission;
     _activeUnitCellIndex = other._activeUnitCellIndex;
 
->>>>>>> ab9d5b76
     return *this;
 }
 
@@ -215,9 +144,7 @@
 {
     _data = std::weak_ptr<SX::Data::DataSet>(data);
     if (data != nullptr) {
-        std::cout<<data->getDiffractometer()->getSource()<<std::endl;
-        auto& mono = data->getDiffractometer()->getSource()->getSelectedMonochromator();
-        _wavelength = mono.getWavelength();
+        setSource(data->getDiffractometer()->getSource());
     }
 }
 
@@ -244,24 +171,13 @@
 
     auto data = getData();
 
-    auto state = data->getInterpolatedState(f);
-
-    setSampleState(std::make_shared<ComponentState>(state.sample));
+    setSampleState(std::make_shared<ComponentState>(data->getSampleInterpolatedState(f)));
+    ComponentState detState = data->getDetectorInterpolatedState(f);
 
     using DetectorEvent = SX::Instrument::DetectorEvent;
 
-<<<<<<< HEAD
-    setDetectorEvent(std::make_shared<DetectorEvent>(
-        data->getDiffractometer()->getDetector()->createDetectorEvent(center[0],center[1],state.detector.getValues())));
-}
-
-void Peak3D::setBackgroundShape(shape_type* background)
-{
-    _bkg = std::unique_ptr<shape_type>(background);
-=======
     setDetectorEvent(DetectorEvent(
        *data->getDiffractometer()->getDetector(), center[0], center[1], detState.getValues()));
->>>>>>> ab9d5b76
 }
 
 bool Peak3D::getMillerIndices(const UnitCell& uc, Eigen::RowVector3d& hkl, bool applyUCTolerance) const
@@ -446,12 +362,11 @@
     }
 
     size_t numFrames = data->getNFrames();
-    //const auto& ss = data->getSampleStates();
-    auto&& ss = data->getInstrumentStates();
-    size_t numValues = ss[0].sample.getValues().size();
+    const auto& ss = data->getSampleStates();
+    size_t numValues = ss[0].getValues().size();
 
     for (size_t i = 0; i < numValues; ++i) {
-        double dx = ss[numFrames-1].sample.getValues()[i] - ss[0].sample.getValues()[i];
+        double dx = ss[numFrames-1].getValues()[i] - ss[0].getValues()[i];
         step += dx*dx;
     }
 
@@ -463,29 +378,16 @@
 
 Eigen::RowVector3d Peak3D::getKf() const
 {
-<<<<<<< HEAD
-    Eigen::Vector3d kf = _event->getParent()->getKf(*_event, _wavelength, _sampleState->getParent()->getPosition(*_sampleState));
-=======
     double wav = _source->getWavelength();
     Eigen::Vector3d kf = _event->getKf(wav, _sampleState->getPosition());
->>>>>>> ab9d5b76
     return kf;
 }
 
 Eigen::RowVector3d Peak3D::getQ() const
 {
+    double wav=_source->getWavelength();
     // If sample state is not set, assume sample is at the origin
     if (!_sampleState) {
-<<<<<<< HEAD
-        return _event->getParent()->getQ(*_event, _wavelength);
-    }
-
-    // otherwise scattering point is deducted from the sample
-    Eigen::Vector3d q = _event->getParent()->getQ(*_event, _wavelength,
-                                                  _sampleState->getParent()->getPosition(*_sampleState));
-    q = _sampleState->getParent()->getGonio()->getInverseHomMatrix(_sampleState->getValues()).rotation()*q;
-    return q;
-=======
         return _event->getQ(wav);
     }
 
@@ -495,7 +397,6 @@
     //q = _sampleState->getParent()->getGonio()->getInverseHomMatrix(_sampleState->getValues()).rotation()*q;
     //return q;
     return _sampleState->transformQ(q);
->>>>>>> ab9d5b76
 }
 
 void Peak3D::setSampleState(const std::shared_ptr<SX::Instrument::ComponentState>& sstate)
@@ -508,18 +409,14 @@
     _event = std::unique_ptr<DetectorEvent>(new DetectorEvent(event));
 }
 
+void Peak3D::setSource(const std::shared_ptr<SX::Instrument::Source>& source)
+{
+    _source = source;
+}
+
 void Peak3D::getGammaNu(double& gamma,double& nu) const
 {
-    _event->getParent()->getGammaNu(*_event,gamma,nu,_sampleState->getParent()->getPosition(*_sampleState));
-}
-
-void Peak3D::setWavelength(double wavelength)
-{
-<<<<<<< HEAD
-    _wavelength = wavelength;
-=======
     _event->getGammaNu(gamma,nu,_sampleState->getPosition());
->>>>>>> ab9d5b76
 }
 
 bool operator<(const Peak3D& p1, const Peak3D& p2)
