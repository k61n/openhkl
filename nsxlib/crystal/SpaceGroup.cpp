--- conflicted
+++ resolved
@@ -34,15 +34,10 @@
 #include <vector>
 
 #include "Peak3D.h"
+#include "ReciprocalVector.h"
 #include "SpaceGroup.h"
-<<<<<<< HEAD
-
-#include "../crystal/Peak3D.h"
-#include "../crystal/UnitCell.h"
-#include "../utils/StringIO.h"
-=======
 #include "StringIO.h"
->>>>>>> c60b5e72
+#include "UnitCell.h"
 
 namespace nsx {
 
