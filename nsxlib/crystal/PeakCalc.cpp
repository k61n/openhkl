--- conflicted
+++ resolved
@@ -63,12 +63,8 @@
 sptrPeak3D PeakCalc::averagePeaks(std::shared_ptr<Data::IData> data, double distance)
 {
     sptrPeak3D peak = sptrPeak3D(new Peak3D(data));
+    std::vector<sptrPeak3D> neighbors = findNeighbors(data->getPeaks(), distance);
 
-<<<<<<< HEAD
-    std::vector<Peak3D*> neighbors(findNeighbors(data->getPeaks(), distance));
-=======
-    std::vector<sptrPeak3D> neighbors = findNeighbors(data->getPeaks(), distance);
->>>>>>> 948981be
 
     if (neighbors.size() <= 0)
         return nullptr;
@@ -135,15 +131,10 @@
 
     Eigen::Vector3d center(_x, _y, _frame);
 
-<<<<<<< HEAD
-    for (Peak3D* peak: peak_list) {
+    for (sptrPeak3D peak: peak_list) {
         if (peak->isMasked() || !peak->isSelected())
             continue;
 
-=======
-    for (sptrPeak3D peak: peak_list)
-    {
->>>>>>> 948981be
         double squared_dist = (center-peak->getPeak()->getAABBCenter()).squaredNorm();
 
         if ( squared_dist < max_squared_dist)
