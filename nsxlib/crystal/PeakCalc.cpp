/*
 * nsxtool : Neutron Single Crystal analysis toolkit
 ------------------------------------------------------------------------------------------
 Copyright (C)
 2016- Laurent C. Chapon, Eric Pellegrini, Jonathan Fisher

 Institut Laue-Langevin
 BP 156
 6, rue Jules Horowitz
 38042 Grenoble Cedex 9
 France
 chapon[at]ill.fr
 pellegrini[at]ill.fr

 Forshungszentrum Juelich GmbH
 52425 Juelich
 Germany
 j.fisher[at]fz-juelich.de

 This library is free software; you can redistribute it and/or
 modify it under the terms of the GNU Lesser General Public
 License as published by the Free Software Foundation; either
 version 2.1 of the License, or (at your option) any later version.

 This library is distributed in the hope that it will be useful,
 but WITHOUT ANY WARRANTY; without even the implied warranty of
 MERCHANTABILITY or FITNESS FOR A PARTICULAR PURPOSE.  See the GNU
 Lesser General Public License for more details.

 You should have received a copy of the GNU Lesser General Public
 License along with this library; if not, write to the Free Software
 Foundation, Inc., 51 Franklin Street, Fifth Floor, Boston, MA  02110-1301  USA
 *
 */

#include <set>

#include <Eigen/Eigenvalues>

#include "PeakCalc.h"
#include "Peak3D.h"
#include "IData.h"
#include "Ellipsoid.h"

using namespace SX::Geometry;

namespace SX
{

namespace Crystal
{

PeakCalc::PeakCalc(double h,double k,double l, double x,double y, double frame):
    _h(h),_k(k),_l(l),_x(x),_y(y),_frame(frame)
{

}

PeakCalc::~PeakCalc()
{
}

sptrPeak3D PeakCalc::averagePeaks(std::shared_ptr<Data::IData> data, double distance)
{
    Eigen::Matrix3d peak_shape, bkg_shape;
    sptrPeak3D peak = sptrPeak3D(new Peak3D(data));
<<<<<<< HEAD
    // An averaged peak is by definition not an observed peak but a calculated peak
    peak->setObserved(false);
=======
    std::vector<sptrPeak3D> neighbors;

    const double original_distance = distance;
>>>>>>> 1ff5017a

    do {
        neighbors = findNeighbors(data->getPeaks(), distance);
        distance += original_distance;
    } while(neighbors.size() <= 0);

    if (neighbors.size() <= 0)
        return nullptr;

    peak->setMillerIndices(_h, _k, _l);
    double weight = 1.0 / (double)neighbors.size();
    peak_shape.setZero();
    bkg_shape.setZero();

<<<<<<< HEAD
    for(sptrPeak3D p: neighbors)
    {
        std::shared_ptr<Ellipsoid<double, 3>> ell_peak = std::dynamic_pointer_cast<Ellipsoid3D>(p->getPeak());
        std::shared_ptr<Ellipsoid<double, 3>> ell_bkg = std::dynamic_pointer_cast<Ellipsoid3D>(p->getBackground());
=======
    for(sptrPeak3D p: neighbors) {
        const Ellipsoid<double, 3>* ell_peak = dynamic_cast<const Ellipsoid<double, 3>*>(p->getPeak());
        const Ellipsoid<double, 3>* ell_bkg = dynamic_cast<const Ellipsoid<double, 3>*>(p->getBackground());
>>>>>>> 1ff5017a

        // in current implementation these casts should always work
        assert(ell_peak != nullptr);
        assert(ell_bkg != nullptr);

        const Matrix3d& peak_rs = ell_peak->getRSinv();
        const Matrix3d& bkg_rs = ell_bkg->getRSinv();

        peak_shape += weight * peak_rs.transpose() * peak_rs;
        bkg_shape += weight * bkg_rs.transpose() * bkg_rs;
    }

    Eigen::Vector3d center(_x, _y, _frame);
    Eigen::SelfAdjointEigenSolver<Matrix3d> solver;
    Eigen::Vector3d eigenvalues;

    solver.compute(peak_shape);
    eigenvalues = solver.eigenvalues();

    for (int i = 0; i < 3; ++i)
        eigenvalues(i) = 1.0 / std::sqrt(eigenvalues(i));

<<<<<<< HEAD
    peak->setPeakShape(sptrEllipsoid3D(new Ellipsoid<double, 3>(center, eigenvalues, solver.eigenvectors())));

=======
    peak->setPeakShape(new Ellipsoid<double, 3>(center, eigenvalues, solver.eigenvectors()));
>>>>>>> 1ff5017a
    solver.compute(bkg_shape);
    eigenvalues = solver.eigenvalues();

    for (int i = 0; i < 3; ++i)
        eigenvalues(i) = 1.0 / std::sqrt(eigenvalues(i));

<<<<<<< HEAD
    peak->setBackgroundShape(sptrEllipsoid3D(new Ellipsoid<double, 3>(center, eigenvalues, solver.eigenvectors())));

=======
    peak->setBackgroundShape(new Ellipsoid<double, 3>(center, eigenvalues, solver.eigenvectors()));
>>>>>>> 1ff5017a
    return peak;
}

std::vector<sptrPeak3D> PeakCalc::findNeighbors(const std::set<sptrPeak3D>& peak_list, double distance)
{
    const double max_squared_dist = distance*distance;
    std::vector<sptrPeak3D> neighbors;
    neighbors.reserve(100);
    Eigen::Vector3d center(_x, _y, _frame);

    for (sptrPeak3D peak: peak_list) {
        // ignore peak
        if (peak->isMasked() || !peak->isSelected())
            continue;

        const double squared_dist = (center-peak->getPeak()->getAABBCenter()).squaredNorm();

        // not close enough
        if ( squared_dist > max_squared_dist)
            continue;

        neighbors.push_back(peak);
    }

    neighbors.shrink_to_fit();
    return neighbors;
}


} // Namespace Crystal
} /* namespace SX */<|MERGE_RESOLUTION|>--- conflicted
+++ resolved
@@ -64,14 +64,8 @@
 {
     Eigen::Matrix3d peak_shape, bkg_shape;
     sptrPeak3D peak = sptrPeak3D(new Peak3D(data));
-<<<<<<< HEAD
     // An averaged peak is by definition not an observed peak but a calculated peak
     peak->setObserved(false);
-=======
-    std::vector<sptrPeak3D> neighbors;
-
-    const double original_distance = distance;
->>>>>>> 1ff5017a
 
     do {
         neighbors = findNeighbors(data->getPeaks(), distance);
@@ -86,16 +80,10 @@
     peak_shape.setZero();
     bkg_shape.setZero();
 
-<<<<<<< HEAD
     for(sptrPeak3D p: neighbors)
     {
         std::shared_ptr<Ellipsoid<double, 3>> ell_peak = std::dynamic_pointer_cast<Ellipsoid3D>(p->getPeak());
         std::shared_ptr<Ellipsoid<double, 3>> ell_bkg = std::dynamic_pointer_cast<Ellipsoid3D>(p->getBackground());
-=======
-    for(sptrPeak3D p: neighbors) {
-        const Ellipsoid<double, 3>* ell_peak = dynamic_cast<const Ellipsoid<double, 3>*>(p->getPeak());
-        const Ellipsoid<double, 3>* ell_bkg = dynamic_cast<const Ellipsoid<double, 3>*>(p->getBackground());
->>>>>>> 1ff5017a
 
         // in current implementation these casts should always work
         assert(ell_peak != nullptr);
@@ -118,24 +106,16 @@
     for (int i = 0; i < 3; ++i)
         eigenvalues(i) = 1.0 / std::sqrt(eigenvalues(i));
 
-<<<<<<< HEAD
     peak->setPeakShape(sptrEllipsoid3D(new Ellipsoid<double, 3>(center, eigenvalues, solver.eigenvectors())));
 
-=======
-    peak->setPeakShape(new Ellipsoid<double, 3>(center, eigenvalues, solver.eigenvectors()));
->>>>>>> 1ff5017a
     solver.compute(bkg_shape);
     eigenvalues = solver.eigenvalues();
 
     for (int i = 0; i < 3; ++i)
         eigenvalues(i) = 1.0 / std::sqrt(eigenvalues(i));
 
-<<<<<<< HEAD
     peak->setBackgroundShape(sptrEllipsoid3D(new Ellipsoid<double, 3>(center, eigenvalues, solver.eigenvectors())));
 
-=======
-    peak->setBackgroundShape(new Ellipsoid<double, 3>(center, eigenvalues, solver.eigenvectors()));
->>>>>>> 1ff5017a
     return peak;
 }
 
