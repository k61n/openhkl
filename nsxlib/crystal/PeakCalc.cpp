/*
 * nsxtool : Neutron Single Crystal analysis toolkit
 ------------------------------------------------------------------------------------------
 Copyright (C)
 2016- Laurent C. Chapon, Eric Pellegrini, Jonathan Fisher

 Institut Laue-Langevin
 BP 156
 6, rue Jules Horowitz
 38042 Grenoble Cedex 9
 France
 chapon[at]ill.fr
 pellegrini[at]ill.fr

 Forschungszentrum Juelich GmbH
 52425 Juelich
 Germany
 j.fisher[at]fz-juelich.de

 This library is free software; you can redistribute it and/or
 modify it under the terms of the GNU Lesser General Public
 License as published by the Free Software Foundation; either
 version 2.1 of the License, or (at your option) any later version.

 This library is distributed in the hope that it will be useful,
 but WITHOUT ANY WARRANTY; without even the implied warranty of
 MERCHANTABILITY or FITNESS FOR A PARTICULAR PURPOSE.  See the GNU
 Lesser General Public License for more details.

 You should have received a copy of the GNU Lesser General Public
 License along with this library; if not, write to the Free Software
 Foundation, Inc., 51 Franklin Street, Fifth Floor, Boston, MA  02110-1301  USA
 *
 */

#include <set>

#include <Eigen/Eigenvalues>

#include "PeakCalc.h"
#include "Peak3D.h"
#include "IData.h"
#include "Ellipsoid.h"

using SX::Geometry::Ellipsoid;
using SX::Geometry::Matrix3d;
using std::shared_ptr;
using SX::Data::IData;


namespace SX
{

namespace Crystal
{

using sptrPeak3D = PeakCalc::sptrPeak3D;
using PeakList = PeakCalc::PeakList;

PeakCalc::PeakCalc(double h,double k,double l, double x,double y, double frame):
    _h(h),_k(k),_l(l),_x(x),_y(y),_frame(frame)
{

}

//PeakCalc::~PeakCalc()
//{
//}

sptrPeak3D PeakCalc::averagePeaks(const std::shared_ptr<IData> data, double distance)
{
    Eigen::Matrix3d peak_shape, bkg_shape;
<<<<<<< HEAD
    sptrPeak3D peak = std::make_shared<Peak3D>(Peak3D(data));
    PeakList neighbors;
=======
>>>>>>> 8f742736

    sptrPeak3D peak = std::make_shared<Peak3D>(Peak3D(data));
    PeakList neighbors;
    const double original_distance = distance;

    // An averaged peak is by definition not an observed peak but a calculated peak
    peak->setObserved(false);

    do {
        neighbors = findNeighbors(data->getPeaks(), distance);
        distance += original_distance;
    } while(neighbors.empty());

    if (neighbors.empty()) {
        return nullptr;
    }

    double weight = 1.0 / double(neighbors.size());
    peak_shape.setZero();
    bkg_shape.setZero();

    using ellipsoid = Ellipsoid<double, 3>;

    for(auto&& p: neighbors) {
        try {
            // in current implementation these casts should always work
            const ellipsoid& ell_peak = dynamic_cast<const ellipsoid&>(p->getPeak());
            const ellipsoid& ell_bkg = dynamic_cast<const ellipsoid&>(p->getBackground());

            const Matrix3d& peak_rs = ell_peak.getRSinv();
            const Matrix3d& bkg_rs = ell_bkg.getRSinv();

            peak_shape += weight * peak_rs.transpose() * peak_rs;
            bkg_shape += weight * bkg_rs.transpose() * bkg_rs;
        }
        catch (...) {
            // todo(jonathan): some error handling in case the casts fail!
        }
    }

    Eigen::Vector3d center(_x, _y, _frame);
    Eigen::SelfAdjointEigenSolver<Matrix3d> solver;
    Eigen::Vector3d eigenvalues;

    solver.compute(peak_shape);
    eigenvalues = solver.eigenvalues();

    for (int i = 0; i < 3; ++i) {
        eigenvalues(i) = 1.0 / std::sqrt(eigenvalues(i));
    }

    peak->setPeakShape(new ellipsoid(center, eigenvalues, solver.eigenvectors()));
    solver.compute(bkg_shape);
    eigenvalues = solver.eigenvalues();

    for (int i = 0; i < 3; ++i) {
        eigenvalues(i) = 1.0 / std::sqrt(eigenvalues(i));
    }
    peak->setBackgroundShape(new ellipsoid(center, eigenvalues, solver.eigenvectors()));
    return peak;
}

std::vector<sptrPeak3D> PeakCalc::findNeighbors(const std::set<sptrPeak3D>& peak_list, double distance)
{
    const double max_squared_dist = distance*distance;
    std::vector<sptrPeak3D> neighbors;
    neighbors.reserve(100);
    Eigen::Vector3d center(_x, _y, _frame);

    for (auto&& peak: peak_list) {
        // ignore peak
        if (peak->isMasked() || !peak->isSelected()) {
            continue;
        }
        const double squared_dist = (center-peak->getPeak().getAABBCenter()).squaredNorm();

        // not close enough
        if ( squared_dist > max_squared_dist) {
            continue;
        }
        neighbors.push_back(peak);
    }

    neighbors.shrink_to_fit();
    return neighbors;
}


} // Namespace Crystal
} /* namespace SX */<|MERGE_RESOLUTION|>--- conflicted
+++ resolved
@@ -70,11 +70,6 @@
 sptrPeak3D PeakCalc::averagePeaks(const std::shared_ptr<IData> data, double distance)
 {
     Eigen::Matrix3d peak_shape, bkg_shape;
-<<<<<<< HEAD
-    sptrPeak3D peak = std::make_shared<Peak3D>(Peak3D(data));
-    PeakList neighbors;
-=======
->>>>>>> 8f742736
 
     sptrPeak3D peak = std::make_shared<Peak3D>(Peak3D(data));
     PeakList neighbors;
