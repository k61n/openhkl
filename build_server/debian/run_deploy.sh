#!/bin/bash

cd ${CI_PROJECT_DIR}

cd build
<<<<<<< HEAD

cmake -G"Ninja" -DCMAKE_BUILD_TYPE=Release -DENABLE_CPACK=ON -DBUILD_QTAPPS=ON .

cmake --build . --config Release --target package
=======
cmake -DCMAKE_BUILD_TYPE=Release -DBUILD_GSL=ON -DBUILD_QTAPPS=ON .
make package
>>>>>>> fbf535df
<|MERGE_RESOLUTION|>--- conflicted
+++ resolved
@@ -1,14 +1,7 @@
 #!/bin/bash
 
 cd ${CI_PROJECT_DIR}
+cd build
 
-cd build
-<<<<<<< HEAD
-
-cmake -G"Ninja" -DCMAKE_BUILD_TYPE=Release -DENABLE_CPACK=ON -DBUILD_QTAPPS=ON .
-
-cmake --build . --config Release --target package
-=======
-cmake -DCMAKE_BUILD_TYPE=Release -DBUILD_GSL=ON -DBUILD_QTAPPS=ON .
-make package
->>>>>>> fbf535df
+cmake -G "Ninja" -DCMAKE_BUILD_TYPE=Release -DBUILD_GSL=ON -DENABLE_CPACK=ON -DBUILD_QTAPPS=ON .
+cmake --build . --config Release --target package