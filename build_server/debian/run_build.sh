#!/bin/bash

cd ${CI_PROJECT_DIR}

mkdir ./build

cd build
<<<<<<< HEAD

cmake -G"Ninja" -DCMAKE_BUILD_TYPE=Release -DBUILD_QTAPPS=ON -DCMAKE_INSTALL_PREFIX=./ ..

cmake --build . --config Release

cmake --build . --config Release --target install
=======
cmake -DCMAKE_BUILD_TYPE=Release -DBUILD_GSL=ON -DBUILD_QTAPPS=ON -DCMAKE_INSTALL_PREFIX=./ ..
make -j8
make install
>>>>>>> fbf535df

set NSX_ROOT_DIR=${CI_PROJECT_DIR}/share/nsxtool
<|MERGE_RESOLUTION|>--- conflicted
+++ resolved
@@ -3,19 +3,10 @@
 cd ${CI_PROJECT_DIR}
 
 mkdir ./build
+cd build
 
-cd build
-<<<<<<< HEAD
+cmake -G "Ninja" -DCMAKE_BUILD_TYPE=Release -DBUILD_GSL=ON -DBUILD_QTAPPS=ON -DCMAKE_INSTALL_PREFIX=./ ..
+cmake --build . --config Release
+cmake --build . --config Release --target install
 
-cmake -G"Ninja" -DCMAKE_BUILD_TYPE=Release -DBUILD_QTAPPS=ON -DCMAKE_INSTALL_PREFIX=./ ..
-
-cmake --build . --config Release
-
-cmake --build . --config Release --target install
-=======
-cmake -DCMAKE_BUILD_TYPE=Release -DBUILD_GSL=ON -DBUILD_QTAPPS=ON -DCMAKE_INSTALL_PREFIX=./ ..
-make -j8
-make install
->>>>>>> fbf535df
-
-set NSX_ROOT_DIR=${CI_PROJECT_DIR}/share/nsxtool
+set NSX_ROOT_DIR=${CI_PROJECT_DIR}/share/nsxtool