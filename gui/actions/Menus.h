--- conflicted
+++ resolved
@@ -30,15 +30,10 @@
     QMenu* _view_menu;
     QMenu* _help_menu;
 
-    QMenu* _data_sub;
-
-
-<<<<<<< HEAD
+    QMenu* _data_sub; 
+    
     void toggleEntries();
 
-=======
-   void toggle_entries();
->>>>>>> aac8a4e7
  private:
     QMenuBar* _menu_bar;
     QAction* separator() const;
