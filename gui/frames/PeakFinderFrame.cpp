--- conflicted
+++ resolved
@@ -329,104 +329,6 @@
     
 }
 
-<<<<<<< HEAD
-PeakFinderFrame::PeakFinderFrame() : QcrWidget {"peakFinder"}, pixmap(nullptr)
-{
-    // Layout
-    QVBoxLayout* whole = new QVBoxLayout(this);
-
-    tab = new QcrTabWidget("adhoc_peakFinderSettings");
-    QcrWidget* settings = new QcrWidget("peakFinderTab");
-    QHBoxLayout* tabLayout = new QHBoxLayout(settings);
-    QVBoxLayout* leftTabLayout = new QVBoxLayout;
-    QGroupBox* blobParams = new QGroupBox("Blob parameter");
-    QGridLayout* blobGrid = new QGridLayout(blobParams);
-    blobGrid->addWidget(new QLabel("threshold"), 0, 0, 1, 1);
-    blobGrid->addWidget(new QLabel("merging scale"), 1, 0, 1, 1);
-    blobGrid->addWidget(new QLabel("minimum size"), 2, 0, 1, 1);
-    blobGrid->addWidget(new QLabel("maximum size"), 3, 0, 1, 1);
-    blobGrid->addWidget(new QLabel("maximum width"), 4, 0, 1, 1);
-    blobGrid->addWidget(new QLabel("convolution kernel"), 5, 0, 1, 1);
-    blobGrid->addWidget(new QLabel("convolution parameters"), 6, 0, 1, 1);
-    blobGrid->addWidget(new QLabel("begin finding blobs in frame"), 7, 0, 1, 1);
-    blobGrid->addWidget(new QLabel("end finding blobs in frame"), 8, 0, 1, 1);
-    threshold = new QcrSpinBox("adhoc_threshold", new QcrCell<int>(2), 3);
-    mergingScale = new QcrDoubleSpinBox("adhoc_mergingScale", new QcrCell<double>(1.000), 5, 3);
-    minSize = new QcrSpinBox("adhoc_minSize", new QcrCell<int>(30), 5);
-    maxSize = new QcrSpinBox("adhoc_maxSize", new QcrCell<int>(10000), 5);
-    maxWidth = new QcrSpinBox("adhoc_maxWidth", new QcrCell<int>(10), 5);
-    convolutionKernel = new QComboBox;
-    convolutionParams = new QTableWidget(this);
-    framesBegin = new QcrSpinBox("adhoc_beginFrame", new QcrCell<int>(0), 3);
-    framesEnd = new QcrSpinBox("adhoc_endFrame", new QcrCell<int>(0), 3);
-    blobGrid->addWidget(threshold, 0, 1, 1, 1);
-    blobGrid->addWidget(mergingScale, 1, 1, 1, 1);
-    blobGrid->addWidget(minSize, 2, 1, 1, 1);
-    blobGrid->addWidget(maxSize, 3, 1, 1, 1);
-    blobGrid->addWidget(maxWidth, 4, 1, 1, 1);
-    blobGrid->addWidget(convolutionKernel, 5, 1, 1, 1);
-    blobGrid->addWidget(convolutionParams, 6, 1, 1, 1);
-    blobGrid->addWidget(framesBegin, 7, 1, 1, 1);
-    blobGrid->addWidget(framesEnd, 8, 1, 1, 1);
-    leftTabLayout->addWidget(blobParams);
-    QGroupBox* previewBox = new QGroupBox("Preview");
-    QGridLayout* previewGrid = new QGridLayout(previewBox);
-    previewGrid->addWidget(new QLabel("data"), 0, 0, 1, 1);
-    previewGrid->addWidget(new QLabel("frame"), 1, 0, 1, 1);
-    applyThreshold = new QcrCheckBox(
-        "adhoc_applyThreshold", "apply threshold to preview", new QcrCell<bool>(false));
-    previewGrid->addWidget(applyThreshold, 2, 0, 1, 1);
-    data = new QComboBox;
-    frame = new QcrSpinBox("adhoc_frameNr", new QcrCell<int>(0), 3);
-    previewGrid->addWidget(data, 0, 1, 1, 1);
-    previewGrid->addWidget(frame, 1, 1, 1, 1);
-    leftTabLayout->addWidget(previewBox);
-    QGroupBox* integrationParams = new QGroupBox("Integration parameters");
-    QGridLayout* integGrid = new QGridLayout(integrationParams);
-    integGrid->addWidget(new QLabel("peak area"), 0, 0, 1, 1);
-    integGrid->addWidget(new QLabel("backgroung lower limit"), 1, 0, 1, 1);
-    integGrid->addWidget(new QLabel("background upper limit"), 2, 0, 1, 1);
-    peakArea = new QcrDoubleSpinBox("adhoc_area", new QcrCell<double>(3.0), 5, 2);
-    backgroundLowerLimit = new QcrDoubleSpinBox("adhoc_lowLimit", new QcrCell<double>(4.0), 5, 2);
-    backgroundUpperLimit = new QcrDoubleSpinBox("adhoc_upLimit", new QcrCell<double>(4.5), 5, 2);
-    integGrid->addWidget(peakArea, 0, 1, 1, 1);
-    integGrid->addWidget(backgroundLowerLimit, 1, 1, 1, 1);
-    integGrid->addWidget(backgroundUpperLimit, 2, 1, 1, 1);
-    leftTabLayout->addWidget(integrationParams);
-    leftTabLayout->addItem(new QSpacerItem(20, 40, QSizePolicy::Minimum, QSizePolicy::Expanding));
-    tabLayout->addLayout(leftTabLayout, 1);
-    preview = new DetectorView(this);
-    tabLayout->addWidget(preview, 2);
-    tab->addTab(settings, "Settings");
-    whole->addWidget(tab);
-    buttons = new QDialogButtonBox(
-        QDialogButtonBox::Ok | QDialogButtonBox::Apply, Qt::Horizontal,
-        this);
-    connect(buttons, &QDialogButtonBox::clicked, this, &PeakFinderFrame::doActions);
-    whole->addWidget(buttons);
-
-    // else
-
-    // tab->tabBar()->tabButton(0, QTabBar::RightSide)->hide();
-
-    //            ItemDelegate *convolution_parameters_delegate =
-    //                    new ItemDelegate();
-    //            convolutionParams->setItemDelegateForColumn(
-    //                        1, convolution_parameters_delegate);
-
-//    QList<nsx::sptrDataSet> datalist = gSession->selectedExperiment()->allData();
-//    for (nsx::sptrDataSet d : datalist) {
-//        QFileInfo fileinfo(QString::fromStdString(d->filename()));
-//        data->addItem(fileinfo.baseName(), QVariant::fromValue(d));
-//    }
-
-//    data->setCurrentIndex(0);
-//    framesEnd->setCellValue(datalist.at(0)->nFrames());
-//    framesEnd->setMaximum(datalist.at(0)->nFrames());
-//    framesBegin->setMaximum(datalist.at(0)->nFrames());
-//    preview->getScene()->slotChangeSelectedData(datalist.at(0), 0);
-//    preview->getScene()->setMaxIntensity(3000);
-=======
 void PeakFinderFrame::setPreviewUp()
 {
     Spoiler* preview_box = new Spoiler(QString::fromStdString("4. View and save"));
@@ -701,7 +603,6 @@
 void PeakFinderFrame::setFinderParameters()
 {
     nsx::PeakFinder* finder = gSession->selectedExperiment()->experiment()->peakFinder();
->>>>>>> 3557b8e4
 
     finder->setMinSize(_min_size_spin->value());
     finder->setMaxSize(_max_size_spin->value());
@@ -711,48 +612,6 @@
     finder->setFramesEnd(_end_frame_spin->value());
     finder->setThreshold(_threshold_spin->value());
 
-<<<<<<< HEAD
-    // flip the image vertically to conform with DetectorScene
-    preview->scale(1, -1);
-    updateConvolutionParameters();
-    minSize->setHook([=](int i) { minSize->setCellValue(std::min(i, maxSize->value())); });
-    maxSize->setHook([=](int i) { maxSize->setCellValue(std::max(i, minSize->value())); });
-    peakArea->setHook(
-        [=](double d) { peakArea->setCellValue(std::min(d, backgroundLowerLimit->value())); });
-    backgroundLowerLimit->setHook([=](double d) {
-        d = std::max(d, peakArea->value());
-        backgroundLowerLimit->setCellValue(std::min(d, backgroundUpperLimit->value()));
-    });
-    backgroundUpperLimit->setHook([=](double d) {
-        backgroundUpperLimit->setCellValue(std::max(d, backgroundLowerLimit->value()));
-    });
-    applyThreshold->setHook([=](bool) { refreshPreview(); });
-    frame->setHook([=](int) { refreshPreview(); });
-    connect(convolutionKernel, &QComboBox::currentTextChanged, [=](QString) {
-        updateConvolutionParameters();
-        refreshPreview();
-    });
-}
-
-void PeakFinderFrame::refreshData()
-{
-    if (gSession->selectedExperimentNum() < 0)
-        return;
-    if (gSession->selectedExperiment()->allData().empty())
-        return;
-    QList<nsx::sptrDataSet> datalist = gSession->selectedExperiment()->allData();
-    for (nsx::sptrDataSet d : datalist) {
-        QFileInfo fileinfo(QString::fromStdString(d->filename()));
-        data->addItem(fileinfo.baseName(), QVariant::fromValue(d));
-    }
-
-    data->setCurrentIndex(0);
-    framesEnd->setCellValue(datalist.at(0)->nFrames());
-    framesEnd->setMaximum(datalist.at(0)->nFrames());
-    framesBegin->setMaximum(datalist.at(0)->nFrames());
-    preview->getScene()->slotChangeSelectedData(datalist.at(0), 0);
-    preview->getScene()->setMaxIntensity(3000);
-=======
     std::string convolverType = _kernel_combo->currentText().toStdString();
     nsx::ConvolverFactory factory;
     nsx::Convolver* convolver = factory.create(convolverType, {});
@@ -768,7 +627,6 @@
     _bkg_lower->setValue(integrator->backBegin());
     _bkg_upper->setValue(integrator->backEnd());
 
->>>>>>> 3557b8e4
 }
 
 
@@ -836,12 +694,6 @@
         
 }
 
-<<<<<<< HEAD
-    // add Tab WidgetFoundPeaks
-    int tabnum = tab->count();
-    tab->addTab(new FoundPeaks(peaks, "adhoc_findNum" + QString::number(tabnum)),
-                "Peaks " + QString::number(tabnum));
-=======
 void PeakFinderFrame::integrate()
 {
     nsx::sptrExperiment experiment = gSession->selectedExperiment()->experiment();
@@ -852,75 +704,20 @@
     );
 
     refreshPeakTable();
->>>>>>> 3557b8e4
 }
 
 std::map<std::string, double> PeakFinderFrame::convolutionParameters()
 {
     std::map<std::string, double> parameters;
-<<<<<<< HEAD
-    qDebug() << "1";
-    for (int i = 0; i < convolutionParams->rowCount(); ++i) {
-        qDebug() << "2." << i;
-        std::string pname = convolutionParams->item(i, 0)->text().toStdString();
-        qDebug() << "3." << i;
-        double pvalue = convolutionParams->item(i, 1)->text().toDouble();
-        qDebug() << "4." << i;
-=======
     for (int i = 0; i < _kernel_para_table->rowCount(); ++i) {
         std::string pname = _kernel_para_table->item(i, 0)->text().toStdString();
         double pvalue = _kernel_para_table->item(i, 1)->text().toDouble();
->>>>>>> 3557b8e4
         parameters.insert(std::make_pair(pname, pvalue));
         qDebug() << "5." << i;
     }
     return parameters;
 }
 
-<<<<<<< HEAD
-void PeakFinderFrame::doActions(QAbstractButton* button)
-{
-    auto buttonRole = buttons->standardButton(button);
-    switch (buttonRole) {
-        case QDialogButtonBox::StandardButton::Apply: run(); break;
-        case QDialogButtonBox::StandardButton::Ok: accept(); break;
-        default: {
-            return;
-        }
-    }
-}
-
-void PeakFinderFrame::accept()
-{
-    gLogger->log("@accept");
-    for (int i = 0; i < tab->count(); ++i) {
-        FoundPeaks* widget_found_peaks = dynamic_cast<FoundPeaks*>(tab->widget(i));
-        if (!widget_found_peaks)
-            continue;
-
-        nsx::PeakList found_peaks = widget_found_peaks->selectedPeaks();
-        tab->removeTab(i);
-
-        if (found_peaks.empty())
-            continue;
-
-        //      auto checkbox = dynamic_cast<QCheckBox *>(
-        //          tab->tabBar()->tabButton(i, QTabBar::LeftSide));
-
-        //      if (!checkbox->isChecked()) {
-        //        continue;
-        //      }
-
-        // listname dialog
-        std::unique_ptr<ListNameDialog> dlg(new ListNameDialog(found_peaks));
-        if (!dlg->exec())
-            continue;
-        Peaks* peaks = new Peaks(found_peaks, dlg->listName(),
-                                 listtype::FOUND, convolutionKernel->currentText());
-        peaks->file_ = data->currentText();
-        gSession->selectedExperiment()->addPeaks(peaks);
-    }
-=======
 void PeakFinderFrame::accept()
 {
     nsx::PeakFinder* finder = gSession->selectedExperiment()->experiment()->peakFinder();
@@ -935,21 +732,13 @@
         }
     }
     close();
->>>>>>> 3557b8e4
 }
 
 void PeakFinderFrame::refreshPreview()
 {
-<<<<<<< HEAD
-    nsx::sptrDataSet dataset = data->currentData().value<nsx::sptrDataSet>();
-    if (!dataset)
-        return;
-    int selected = frame->value();
-=======
 
     nsx::sptrDataSet dataset = _data_combo->currentData().value<nsx::sptrDataSet>();
     int selected = 0;
->>>>>>> 3557b8e4
     int nrows = dataset->nRows();
     int ncols = dataset->nCols();
 
