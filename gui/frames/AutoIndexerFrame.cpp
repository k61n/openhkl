--- conflicted
+++ resolved
@@ -58,14 +58,6 @@
     listNames = new QcrComboBox(
         "adhoc_filteredPeaklistsNames", new QcrCell<int>(0), &peakListNames);
     vertical->addWidget(listNames);
-<<<<<<< HEAD
-    listNames->setHook([=](int) {
-        if (listNames->currentText().compare("") == 0)
-            return;
-        model->setPeaks(gSession->selectedExperiment()->getPeaks(listNames->currentText())->peaks_);
-    });
-    peaks = new PeaksTableView;
-=======
     model = new PeaksTableModel(
         "adhoc_autoIndexerPeakTable", gSession->selectedExperiment()->experiment());
     // listNames->setHook([=](int) {
@@ -73,7 +65,6 @@
     // });
     // peaks = new PeaksTableView;
     // peaks->setModel(model);
->>>>>>> 3557b8e4
     vertical->addWidget(peaks);
     QHBoxLayout* horizontal = new QHBoxLayout();
     QGroupBox* params = new QGroupBox("Parameters", this);
