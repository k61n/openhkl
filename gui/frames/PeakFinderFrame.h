//  ***********************************************************************************************
//
//  NSXTool: data reduction for neutron single-crystal diffraction
//
//! @file      gui/frames/PeakFinderFrame.h
//! @brief     Defines classes FoundPeaks, PeakFinderFrame
//!
//! @homepage  ###HOMEPAGE###
//! @license   GNU General Public License v3 or higher (see COPYING)
//! @copyright Institut Laue-Langevin and Forschungszentrum Jülich GmbH 2016-
//! @authors   see CITATION, MAINTAINER
//
//  ***********************************************************************************************

#ifndef GUI_FRAMES_PEAKFINDERFRAME_H
#define GUI_FRAMES_PEAKFINDERFRAME_H

#include "core/peak/PeakCollection.h"

#include "gui/graphics/DetectorView.h"
#include "gui/views/PeakTableView.h"
#include "gui/models/PeakCollectionModel.h"
#include "gui/views/PeakTableView.h"
#include "gui/utility/ColorButton.h"

#include <QCR/widgets/controls.h>
#include <QCR/widgets/views.h>

#include <QTableWidget>
#include <QWidget>
#include <QPushButton>

#include <QHBoxLayout>
#include <QVBoxLayout>
#include <QSplitter>
#include <QCheckBox>
#include <QSpinBox>
#include <QDoubleSpinBox>

#include <QSizePolicy>


//! Frame which shows the settings to find peaks
<<<<<<< HEAD
class PeakFinderFrame : public QcrWidget {
 public:
    PeakFinderFrame();
    //! Change the convolution parameters
    void updateConvolutionParameters();
    //! Find peaks
    void run();
    std::map<std::string, double> convolutionParameters();
    void refreshData();

 private:
    QcrSpinBox* threshold;
    QcrDoubleSpinBox* mergingScale;
    QcrSpinBox* minSize;
    QcrSpinBox* maxSize;
    QcrSpinBox* maxWidth;
    QComboBox* convolutionKernel;
    QTableWidget* convolutionParams;
    QcrSpinBox* framesBegin;
    QcrSpinBox* framesEnd;
    QComboBox* data;
    QcrSpinBox* frame;
    QcrCheckBox* applyThreshold;
    QcrDoubleSpinBox* peakArea;
    QcrDoubleSpinBox* backgroundLowerLimit;
    QcrDoubleSpinBox* backgroundUpperLimit;
    DetectorView* preview;
    QDialogButtonBox* buttons;
    QcrTabWidget* tab;
    QGraphicsPixmapItem* pixmap;

    void refreshPreview();
    void accept();
    void doActions(QAbstractButton*);
=======
class PeakFinderFrame : public QcrFrame {
public:
   PeakFinderFrame();
   //! Change the convolution parameters
   void updateConvolutionParameters();
   //! Find peaks
   void find();
   // ! integrate found peaks
   void integrate();

private:
   //! Set up the GUI size policies
   void setSizePolicies();
   //! Set up the data selection GUI
   void setDataUp();
   //! Set up the blob finding GUI
   void setBlobUp();
   //! Set up the Preview GUI
   void setPreviewUp();
   //! Set up the Preview GUI
   void setIntegrateUp();
   //! Set up the detector figure up
   void setFigureUp();
   //! Set the peak table view up
   void setPeakTableUp();
   //! Set the parameters values up
   void setParametersUp();

   //! Refresh the preview
   void refreshPreview();
   //! Refresh the found peaks list
   void refreshPeakTable();
   //! Refresh the found peaks visual properties
   void refreshPeakVisual();
   //! Change the peak selected in the table
   void changeSelected(PeakItemGraphic* peak_graphic);
   //! Accept and save current list
   void accept();

public:
   //! Update the datalist as an experiment was changed
   void setExperimentsUp();

private:
   //! Update the datalist as an experiment was changed
   void updateDatasetList(int idx);
   //! Update the dataset related parameters
   void updateDatasetParameters(int idx);

   //! Grab the finder parameters
   void grabFinderParameters();
   //! Set the finder parameters
   void setFinderParameters();

   //! Grab the Integration parameters
   void grabIntegrationParameters();


private:
   //! Convolution parameter map
   std::map<std::string, double> convolutionParameters();

private:
   //! The temporary collection
   PeakCollectionModel* _peak_collection_model = 
      new PeakCollectionModel();
   //! The temporary collection
   PeakCollectionItem* _peak_collection_item;
   //! The model for the found peaks
   nsx::PeakCollection* _peak_collection = 
      new nsx::PeakCollection("temp", nsx::listtype::FOUND);
   //! The loaded data list
   QList<nsx::sptrDataSet> _data_list;

private:
   QHBoxLayout* _main_layout;

   QVBoxLayout* _left_layout;
   QSplitter* _right_element;

   QComboBox* _exp_combo;
   QComboBox* _data_combo;
   QCheckBox* _all_data;

   QSpinBox* _threshold_spin;
   QDoubleSpinBox* _scale_spin;
   QSpinBox* _min_size_spin;
   QSpinBox* _max_size_spin;
   QSpinBox* _max_width_spin;
   QComboBox* _kernel_combo;
   QTableWidget* _kernel_para_table;
   QSpinBox* _start_frame_spin;
   QSpinBox* _end_frame_spin;

   QCheckBox* _draw_active;
   QCheckBox* _draw_inactive;
   QSpinBox* _width_active;
   QSpinBox* _width_inactive;
   ColorButton* _color_active;
   ColorButton* _color_inactive;
   QCheckBox* _live_check;

   QDoubleSpinBox* _peak_area;
   QDoubleSpinBox* _bkg_lower;
   QDoubleSpinBox* _bkg_upper;

   DetectorView* _figure_view;
   QGraphicsPixmapItem* _pixmap;
   QSpinBox* _figure_spin;
   QScrollBar* _figure_scroll;

   PeaksTableView* _peak_table;

   QPushButton* _find_button;
   QPushButton* _integrate_button;
   QPushButton* _save_button;

   QSizePolicy* _size_policy_widgets;
   QSizePolicy* _size_policy_box;
   QSizePolicy* _size_policy_right;
   QSizePolicy* _size_policy_fixed;

>>>>>>> 3557b8e4
};

#endif // GUI_FRAMES_PEAKFINDERFRAME_H<|MERGE_RESOLUTION|>--- conflicted
+++ resolved
@@ -41,42 +41,6 @@
 
 
 //! Frame which shows the settings to find peaks
-<<<<<<< HEAD
-class PeakFinderFrame : public QcrWidget {
- public:
-    PeakFinderFrame();
-    //! Change the convolution parameters
-    void updateConvolutionParameters();
-    //! Find peaks
-    void run();
-    std::map<std::string, double> convolutionParameters();
-    void refreshData();
-
- private:
-    QcrSpinBox* threshold;
-    QcrDoubleSpinBox* mergingScale;
-    QcrSpinBox* minSize;
-    QcrSpinBox* maxSize;
-    QcrSpinBox* maxWidth;
-    QComboBox* convolutionKernel;
-    QTableWidget* convolutionParams;
-    QcrSpinBox* framesBegin;
-    QcrSpinBox* framesEnd;
-    QComboBox* data;
-    QcrSpinBox* frame;
-    QcrCheckBox* applyThreshold;
-    QcrDoubleSpinBox* peakArea;
-    QcrDoubleSpinBox* backgroundLowerLimit;
-    QcrDoubleSpinBox* backgroundUpperLimit;
-    DetectorView* preview;
-    QDialogButtonBox* buttons;
-    QcrTabWidget* tab;
-    QGraphicsPixmapItem* pixmap;
-
-    void refreshPreview();
-    void accept();
-    void doActions(QAbstractButton*);
-=======
 class PeakFinderFrame : public QcrFrame {
 public:
    PeakFinderFrame();
@@ -199,7 +163,6 @@
    QSizePolicy* _size_policy_right;
    QSizePolicy* _size_policy_fixed;
 
->>>>>>> 3557b8e4
 };
 
 #endif // GUI_FRAMES_PEAKFINDERFRAME_H