//  ***********************************************************************************************
//
//  NSXTool: data reduction for neutron single-crystal diffraction
//
//! @file      gui/frames/UnitCellWidget.cpp
//! @brief     Implements class UnitCellWidget
//!
//! @homepage  ###HOMEPAGE###
//! @license   GNU General Public License v3 or higher (see COPYING)
//! @copyright Institut Laue-Langevin and Forschungszentrum Jülich GmbH 2016-
//! @authors   see CITATION, MAINTAINER
//
//  ***********************************************************************************************

#include "gui/frames/UnitCellWidget.h"

#include "base/utils/Units.h"
#include "core/shape/PeakFilter.h"
#include "core/peak/Peak3D.h"
#include "gui/models/Session.h"
#include "tables/crystal/UnitCell.h"
#include <QStandardItemModel>

#include <QVBoxLayout>
#include <QGroupBox>
#include <QLabel>
#include <QSpinBox>
#include <QDoubleSpinBox>

UnitCellWidget::UnitCellWidget(nsx::sptrUnitCell cell, const QString& name)
    : QWidget(), unitCell_ {cell}, wasSpaceGroupSet {false}
{
    nsx::UnitCellCharacter character = unitCell_->character();
    // layout...
    QVBoxLayout* whole = new QVBoxLayout(this);
    QGroupBox* unitcellparams = new QGroupBox("Unit cell parameters", this);
    QGridLayout* unitgrid = new QGridLayout(unitcellparams);
    unitgrid->addWidget(new QLabel("Bravais type:  "), 0, 0, 1, 1);
    unitgrid->addWidget(new QLabel("a (" + QString(QChar(0x212B)) + ")"), 1, 0, 1, 1);
    unitgrid->addWidget(
        new QLabel(QString(QChar(0x03B1)) + "(" + QString(QChar(0x00B0)) + ")"), 2, 0, 1, 1);
    unitgrid->addWidget(new QLabel("b (" + QString(QChar(0x212B)) + ")"), 1, 2, 1, 1);
    unitgrid->addWidget(
        new QLabel(QString(QChar(0x03B2)) + "(" + QString(QChar(0x00B0)) + ")"), 2, 2, 1, 1);
    unitgrid->addWidget(new QLabel("c (" + QString(QChar(0x212B)) + ")"), 1, 4, 1, 1);
    unitgrid->addWidget(
        new QLabel(QString(QChar(0x03B3)) + "(" + QString(QChar(0x00B0)) + ")"), 2, 4, 1, 1);
    unitgrid->addItem(new QSpacerItem(40, 20, QSizePolicy::Expanding, QSizePolicy::Minimum), 1, 6);
    QLabel* bravais = new QLabel(QString::fromStdString(unitCell_->bravaisTypeSymbol()));
    unitgrid->addWidget(bravais, 0, 1, 1, 1);

    QDoubleSpinBox* a = new QDoubleSpinBox();
    QDoubleSpinBox* b = new QDoubleSpinBox();
    QDoubleSpinBox* c = new QDoubleSpinBox();
    a->setValue(character.a);
    b->setValue(character.b);
    c->setValue(character.c);

    QDoubleSpinBox* alpha = new QDoubleSpinBox();
    QDoubleSpinBox* beta  = new QDoubleSpinBox();
    QDoubleSpinBox* gamma = new QDoubleSpinBox();
    alpha->setValue(character.alpha / nsx::deg);
    beta->setValue(character.beta / nsx::deg);
    gamma->setValue(character.gamma / nsx::deg);

    a->setReadOnly(true);
    b->setReadOnly(true);
    c->setReadOnly(true);
<<<<<<< HEAD
    alpha->setReadOnly(true);
    beta->setReadOnly(true);
=======
    QcrDoubleSpinBox* alpha = new QcrDoubleSpinBox(
        "adhoc_readAlpha", new QcrCell<double>(character.alpha / nsx::deg), 8, 4);
    alpha->setReadOnly(true);
    QcrDoubleSpinBox* beta = new QcrDoubleSpinBox(
        "adhoc_readBeta", new QcrCell<double>(character.beta / nsx::deg), 8, 4);
    beta->setReadOnly(true);
    QcrDoubleSpinBox* gamma = new QcrDoubleSpinBox(
        "adhoc_readGamma", new QcrCell<double>(character.gamma / nsx::deg), 8, 4);
>>>>>>> 1c9a591c
    gamma->setReadOnly(true);

    unitgrid->addWidget(a, 1, 1, 1, 1);
    unitgrid->addWidget(b, 1, 3, 1, 1);
    unitgrid->addWidget(c, 1, 5, 1, 1);
    unitgrid->addWidget(alpha, 2, 1, 1, 1);
    unitgrid->addWidget(beta, 2, 3, 1, 1);
    unitgrid->addWidget(gamma, 2, 5, 1, 1);
    
    whole->addWidget(unitcellparams);
    QHBoxLayout* horizontal = new QHBoxLayout();
    QGroupBox* matrixb = new QGroupBox("B matrix (row form)");
    QGridLayout* bmatrix = new QGridLayout(matrixb);
    Eigen::Matrix3d matrix_u = unitCell_->orientation();
    Eigen::Matrix3d matrix_b = unitCell_->reciprocalBasis() * matrix_u;

    QDoubleSpinBox* b00 = new QDoubleSpinBox();
    QDoubleSpinBox* b01 = new QDoubleSpinBox();
    QDoubleSpinBox* b02 = new QDoubleSpinBox();
    QDoubleSpinBox* b10 = new QDoubleSpinBox();
    QDoubleSpinBox* b11 = new QDoubleSpinBox();
    QDoubleSpinBox* b12 = new QDoubleSpinBox();
    QDoubleSpinBox* b20 = new QDoubleSpinBox();
    QDoubleSpinBox* b21 = new QDoubleSpinBox();
    QDoubleSpinBox* b22 = new QDoubleSpinBox();

    b00->setReadOnly(true);
    b01->setReadOnly(true);
    b02->setReadOnly(true);
    b10->setReadOnly(true);
    b11->setReadOnly(true);
    b12->setReadOnly(true);
    b20->setReadOnly(true);
    b21->setReadOnly(true);
    b22->setReadOnly(true);

    bmatrix->addWidget(b00, 0, 0, 1, 1);
    bmatrix->addWidget(b01, 0, 1, 1, 1);
    bmatrix->addWidget(b02, 0, 2, 1, 1);
    bmatrix->addWidget(b10, 1, 0, 1, 1);
    bmatrix->addWidget(b11, 1, 1, 1, 1);
    bmatrix->addWidget(b12, 1, 2, 1, 1);
    bmatrix->addWidget(b20, 2, 0, 1, 1);
    bmatrix->addWidget(b21, 2, 1, 1, 1);
    bmatrix->addWidget(b22, 2, 2, 1, 1);

    horizontal->addWidget(matrixb);
    QGroupBox* matrixu = new QGroupBox("U matrix (row form)");
    QGridLayout* umatrix = new QGridLayout(matrixu);
    Eigen::Matrix3d u = matrix_u.inverse();

    QDoubleSpinBox* u00 = new QDoubleSpinBox();
    QDoubleSpinBox* u01 = new QDoubleSpinBox();
    QDoubleSpinBox* u02 = new QDoubleSpinBox();
    QDoubleSpinBox* u10 = new QDoubleSpinBox();
    QDoubleSpinBox* u11 = new QDoubleSpinBox();
    QDoubleSpinBox* u12 = new QDoubleSpinBox();
    QDoubleSpinBox* u20 = new QDoubleSpinBox();
    QDoubleSpinBox* u21 = new QDoubleSpinBox();
    QDoubleSpinBox* u22 = new QDoubleSpinBox();

    u00->setReadOnly(true);
    u01->setReadOnly(true);
    u02->setReadOnly(true);
    u10->setReadOnly(true);
    u11->setReadOnly(true);
    u12->setReadOnly(true);
    u20->setReadOnly(true);
    u21->setReadOnly(true);
    u22->setReadOnly(true);

    umatrix->addWidget(u00, 0, 0, 1, 1);
    umatrix->addWidget(u01, 0, 1, 1, 1);
    umatrix->addWidget(u02, 0, 2, 1, 1);
    umatrix->addWidget(u10, 1, 0, 1, 1);
    umatrix->addWidget(u11, 1, 1, 1, 1);
    umatrix->addWidget(u12, 1, 2, 1, 1);
    umatrix->addWidget(u20, 2, 0, 1, 1);
    umatrix->addWidget(u21, 2, 1, 1, 1);
    umatrix->addWidget(u22, 2, 2, 1, 1);
    horizontal->addWidget(matrixu);
    horizontal->addItem(new QSpacerItem(40, 20, QSizePolicy::Expanding, QSizePolicy::Minimum));
    whole->addLayout(horizontal);
    spaceGroupView = new QTableView(this);
    whole->addWidget(spaceGroupView);
    whole->addItem(new QSpacerItem(20, 40, QSizePolicy::Minimum, QSizePolicy::Expanding));
    evaluateSpaceGroups();
    show();
}

void UnitCellWidget::evaluateSpaceGroups()
{
    // nsx::PeakList list;
    // nsx::PeakFilter filter;

    // // list = filter.enabled(gSession->selectedExperiment()->getUnitCell(unitCell_), true);
    // list = filter.indexed(list, *unitCell_, unitCell_->indexingTolerance());

    // nsx::MillerIndexList hkls;
    // for (nsx::sptrPeak3D peak : list)
    //     hkls.emplace_back(nsx::MillerIndex(peak->q(), *unitCell_).rowVector());
    // std::vector<std::string> compatibleSpaceGroups = unitCell_->compatibleSpaceGroups();
    // std::vector<std::pair<std::string, double>> groups;
    // for (std::string& symbol : compatibleSpaceGroups) {
    //     nsx::SpaceGroup spacegroup = nsx::SpaceGroup(symbol);

    //     std::pair<std::string, double> entry =
    //         std::make_pair(symbol, 100.0 * (1 - spacegroup.fractionExtinct(hkls)));

    //     // group is compatible with observed reflections, so add it to list
    //     groups.push_back(entry);
    // }

    // auto compare_fn = [](const std::pair<std::string, double>& a,
    //                      const std::pair<std::string, double>& b) -> bool {
    //     double quality_a = a.second;
    //     double quality_b = b.second;

    //     // sort first by quality
    //     if (quality_a != quality_b)
    //         return quality_a > quality_b;

    //     // otherwise we sort by properties of the groups
    //     nsx::SpaceGroup grp_a(a.first), grp_b(b.first);

    //     // sort by group ID
    //     return grp_a.id() < grp_b.id();
    // };

    // std::sort(groups.begin(), groups.end(), compare_fn);

    // qDebug() << "Done evaluating space groups";

    // QStandardItemModel* model = new QStandardItemModel(groups.size(), 2, this);

    // model->setHorizontalHeaderItem(0, new QStandardItem("Symbol"));
    // model->setHorizontalHeaderItem(1, new QStandardItem("Group ID"));
    // model->setHorizontalHeaderItem(2, new QStandardItem("Bravais Type"));
    // model->setHorizontalHeaderItem(3, new QStandardItem("Agreement"));

    // unsigned int row = 0;

    // // Display solutions
    // for (auto&& item : groups) {
    //     const std::string& symbol = std::get<0>(item);
    //     double agreement = std::get<1>(item);
    //     nsx::SpaceGroup grp(symbol);

    //     QStandardItem* col0 = new QStandardItem(QString::fromStdString(symbol));
    //     QStandardItem* col1 = new QStandardItem(QString::number(grp.id()));
    //     QStandardItem* col2 = new QStandardItem(QString::fromStdString(grp.bravaisTypeSymbol()));
    //     QStandardItem* col3 = new QStandardItem(QString::number(agreement));

    //     model->setItem(row, 0, col0);
    //     model->setItem(row, 1, col1);
    //     model->setItem(row, 2, col2);
    //     model->setItem(row, 3, col3);

    //     ++row;
    // }
    // spaceGroupOne = std::get<0>(groups[0]);

    // spaceGroupView->setModel(model);
    // spaceGroupView->setToolTip("Double click to select space group");

    // QObject::connect(spaceGroupView, &QTableView::doubleClicked, [=](const QModelIndex& index) {
    //     std::string spaceGroupSymbol = std::get<0>(groups[index.row()]);
    //     unitCell_->setSpaceGroup(spaceGroupSymbol);
    //     wasSpaceGroupSet = true;
    //     qDebug() << "UnitCellWidget: set SpaceGroup of UnitCell "
    //              << QString::fromStdString(unitCell_->name()) << " to "
    //              << QString::fromStdString(spaceGroupSymbol);
    // });
}

void UnitCellWidget::setSpaceGroup()
{
    unitCell_->setSpaceGroup(spaceGroupOne);
    // qDebug() << "UnitCellWidget: set SpaceGroup of UnitCell "
    //          << QString::fromStdString(unitCell_->name()) << " to "
    //          << QString::fromStdString(spaceGroupOne);
}<|MERGE_RESOLUTION|>--- conflicted
+++ resolved
@@ -66,19 +66,8 @@
     a->setReadOnly(true);
     b->setReadOnly(true);
     c->setReadOnly(true);
-<<<<<<< HEAD
     alpha->setReadOnly(true);
     beta->setReadOnly(true);
-=======
-    QcrDoubleSpinBox* alpha = new QcrDoubleSpinBox(
-        "adhoc_readAlpha", new QcrCell<double>(character.alpha / nsx::deg), 8, 4);
-    alpha->setReadOnly(true);
-    QcrDoubleSpinBox* beta = new QcrDoubleSpinBox(
-        "adhoc_readBeta", new QcrCell<double>(character.beta / nsx::deg), 8, 4);
-    beta->setReadOnly(true);
-    QcrDoubleSpinBox* gamma = new QcrDoubleSpinBox(
-        "adhoc_readGamma", new QcrCell<double>(character.gamma / nsx::deg), 8, 4);
->>>>>>> 1c9a591c
     gamma->setReadOnly(true);
 
     unitgrid->addWidget(a, 1, 1, 1, 1);
