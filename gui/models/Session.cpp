--- conflicted
+++ resolved
@@ -95,14 +95,7 @@
     if (selectedExperiment_ == -1) {
         _experiments.removeFirst();
     }
-<<<<<<< HEAD
-=======
-    gLogger->log(
-        "removing experiment \""
-        + QString::fromStdString(_experiments.at(selectedExperiment_)->experiment()->name())
-        + "\"");
-    _experiments.removeAt(selectedExperiment_);
->>>>>>> 1c9a591c
+    
     selectedExperiment_ = _experiments.size() > 0 ? 0 : -1;
     onExperimentChanged();
 }
