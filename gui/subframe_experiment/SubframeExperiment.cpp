//  ***********************************************************************************************
//
//  OpenHKL: data reduction for single crystal diffraction
//
//! @file      gui/subframe_experiment/SubframeExperiment.cpp
//! @brief     Implements class SubframeExperiment
//!
//! @homepage  ###HOMEPAGE###
//! @license   GNU General Public License v3 or higher (see COPYING)
//! @copyright Institut Laue-Langevin and Forschungszentrum Jülich GmbH 2016-
//! @authors   see CITATION, MAINTAINER
//
//  ***********************************************************************************************

#include "gui/subframe_experiment/SubframeExperiment.h"

#include "core/data/DataSet.h"
#include "gui/models/Project.h"
#include "core/experiment/Experiment.h"
#include "gui/models/Session.h"
#include "gui/utility/Spoiler.h"
#include "gui/utility/SafeSpinBox.h"
#include "gui/widgets/PlotPanel.h"
#include "gui/widgets/DetectorWidget.h"
#include "gui/widgets/PlotPanel.h"

#include <QComboBox>
#include <QGroupBox>
#include <QHBoxLayout>
#include <QSplitter>
#include <QVBoxLayout>
#include <QWidget>
#include <QComboBox>
#include <QLabel>
#include <cstring>
#include <QBoxLayout>
#include <QCheckBox>
#include <QComboBox>
#include <QLabel>
#include <gsl/gsl_histogram.h>
#include <qnamespace.h>
#include <QPushButton>
#include <QSlider>
#include <QSpinBox>
#include <QVector>
#include <QWidget>
#include <QScrollBar>
#include <stdexcept>

#include "gui/utility/Spoiler.h"
#include "gui/utility/GridFiller.h"

SubframeExperiment::SubframeExperiment()
{
    QHBoxLayout* layout = new QHBoxLayout(this);
    QSplitter* splitter = new QSplitter(this);

    QWidget* left_widget = new QWidget();
    left_widget->setSizePolicy(QSizePolicy::Minimum, QSizePolicy::Expanding);
    QVBoxLayout* left_layout = new QVBoxLayout;

    intensity_plot_box = new Spoiler("Intensity Plot");
    lineplot_box = new Spoiler("Lineplot");

    GridFiller f(intensity_plot_box, true);
    GridFiller f2(lineplot_box, true);

    int nIntensityMaxPoints = 100000;
    int nIntensityMinPoints = 100;

    int nLineplotMaxPoints = 1000;
    int nLineplotMinPoints = 10;

    _intensity_number_datapoints = new QSlider(Qt::Horizontal);
    _intensity_number_current = new QDoubleSpinBox();

    _lineplot_number_datapoints = new QSlider(Qt::Horizontal);
    _lineplot_number_current = new QDoubleSpinBox();

    QWidget* ndatapoint_widget_intensity = new QWidget;
    QWidget* ndatapoint_widget_lineplot = new QWidget;

    QHBoxLayout* hbox = new QHBoxLayout(ndatapoint_widget_intensity);
    QHBoxLayout* hbox2 = new QHBoxLayout(ndatapoint_widget_lineplot);

    hbox->addWidget(new QLabel("Number of datapoints:"));
    hbox->addWidget(_intensity_number_datapoints);
    hbox->addWidget(_intensity_number_current);

    hbox2->addWidget(new QLabel("Number of datapoints:"));
    hbox2->addWidget(_lineplot_number_datapoints);
    hbox2->addWidget(_lineplot_number_current);

    f.addWidget(ndatapoint_widget_intensity,0);
    f2.addWidget(ndatapoint_widget_lineplot,0);

    _calc_intensity = f.addButton("Calculate intensity");

    _totalHistogram = f.addCheckBox("Show total histogram", 1);
    _yLog = f.addCheckBox("yLog", 1);
    _xZoom = f.addCheckBox("Zoom on X axis", 1);
    _yZoom = f.addCheckBox("Zoom on Y axis", 1);

    left_layout->addWidget(intensity_plot_box);
    left_layout->addWidget(lineplot_box);
    left_layout->addStretch();

    intensity_plot_box->setMaximumWidth(400);
    lineplot_box->setMaximumWidth(400);

    _intensity_number_current->setMaximumWidth(100);
    _intensity_number_current->setMaximum(nIntensityMaxPoints);
    _intensity_number_current->setMinimum(nIntensityMinPoints);
    _intensity_number_datapoints->setMaximumWidth(250);
    _intensity_number_current->setDecimals(0);
    _intensity_number_current->setValue(nIntensityMinPoints);
    _intensity_number_datapoints->setValue(nIntensityMinPoints);
    _intensity_number_datapoints->setMinimumWidth(1);
    _intensity_number_datapoints->setMaximum(nIntensityMaxPoints);
    _intensity_number_datapoints->setMinimum(nIntensityMinPoints);
    _intensity_number_datapoints->setValue(nIntensityMinPoints);

    _lineplot_number_datapoints->setMinimumWidth(1);
    _lineplot_number_datapoints->setMaximum(nLineplotMaxPoints);
    _lineplot_number_datapoints->setMinimum(nLineplotMinPoints);
    _lineplot_number_current->setMaximum(nLineplotMaxPoints);
    _lineplot_number_current->setMinimum(nLineplotMinPoints);
    _lineplot_number_datapoints->setValue(nLineplotMinPoints);

    _lineplot_number_current->setMaximumWidth(250);
    _lineplot_number_current->setMinimum(nLineplotMinPoints);
    _lineplot_number_datapoints->setMaximumWidth(250);
    _lineplot_number_current->setDecimals(0);
    _lineplot_number_current->setValue(nLineplotMinPoints);
    _lineplot_number_datapoints->setValue(nLineplotMinPoints);

    _minX = f.addDoubleSpinBox("minX:");
    _maxX = f.addDoubleSpinBox("maxX:");
    _minY = f.addDoubleSpinBox("minY:");
    _maxY = f.addDoubleSpinBox("maxY:");

    _update_plot = f.addButton("Update plot");

    _minY->setDecimals(0);
    _minX->setDecimals(0);
    _maxY->setDecimals(0);
    _maxX->setDecimals(0);

    _plot = new PlotPanel;

    QGroupBox* figure_group = new QGroupBox("Detector image");
    figure_group->setSizePolicy(QSizePolicy::Expanding, QSizePolicy::Expanding);
    _detector_widget = new DetectorWidget(true, false, true, figure_group);
    _detector_widget->modeCombo()->addItems(QStringList{
            "Zoom", "Selection box", "Rectangular mask", "Elliptical mask",
            "Line plot", "Horizontal slice", "Vertical slice", "Intensity Histograms"});

<<<<<<< HEAD
=======
    QWidget* right_widget = new QWidget(this);
    right_widget->setLayout(_detector_widget);
>>>>>>> 3f647881
    left_widget->setLayout(left_layout);
    left_widget->setFixedWidth(400);

    QSplitter* right_splitter = new QSplitter();
    right_splitter->setSizePolicy(QSizePolicy::Expanding, QSizePolicy::Expanding);
    right_splitter->setOrientation(Qt::Orientation::Vertical);
    right_splitter->setChildrenCollapsible(false);
    right_splitter->addWidget(figure_group);
    right_splitter->addWidget(_plot);

    splitter->addWidget(left_widget);
    splitter->addWidget(right_splitter);
    splitter->setStretchFactor(0, 1);
    splitter->setStretchFactor(1, 4);
    splitter->setChildrenCollapsible(false);

    layout->addWidget(splitter);

    lineplot_box->setVisible(false);
    intensity_plot_box->setVisible(false);
    
    connect(
        _detector_widget->modeCombo(), QOverload<int>::of(&QComboBox::currentIndexChanged),
        this,
            [=](){
                lineplot_box->setVisible(_detector_widget->modeCombo()->currentIndex() == 4);
                intensity_plot_box->setVisible(_detector_widget->modeCombo()->currentIndex() == 7);
<<<<<<< HEAD
               // auto plot = getPlot();
               // plot->clear();
=======
>>>>>>> 3f647881
            }
    );

    connect(
        _detector_widget->dataCombo(), QOverload<int>::of(&QComboBox::currentIndexChanged),
        this,
            [=](){
                updateRanges();
                plotIntensities();
                toggleUnsafeWidgets();
            }
    );

    connect(_totalHistogram, &QCheckBox::clicked, this,
        [=](){
            updateRanges();
            toggleUnsafeWidgets();
            plotIntensities();
        }
    );
<<<<<<< HEAD

    connect(_xZoom, &QCheckBox::clicked, this,
        [=](){
            updateRanges();
            toggleUnsafeWidgets();
        }
    );

    connect(_yZoom, &QCheckBox::clicked, this,
        [=](){
            updateRanges();
            toggleUnsafeWidgets();
        }
    );

=======

    connect(_xZoom, &QCheckBox::clicked, this,
        [=](){
            updateRanges();
            toggleUnsafeWidgets();
        }
    );

    connect(_yZoom, &QCheckBox::clicked, this,
        [=](){
            updateRanges();
            toggleUnsafeWidgets();
        }
    );

>>>>>>> 3f647881
    connect(_yLog, &QCheckBox::clicked, this,
        [=](){
            _plot->setYLog(_yLog->isChecked());
            updateRanges();
            plotIntensities();
        }
    );

    connect(_calc_intensity, &QPushButton::clicked, this,
        [=](){
<<<<<<< HEAD
            ohkl::Experiment* expt = gSession->currentProject()->experiment();
=======
            nsx::Experiment* expt = gSession->currentProject()->experiment();
>>>>>>> 3f647881
            auto data = expt->getDataMap()->at(_detector_widget->dataCombo()->currentText().toStdString());
            bool hasHistograms = data->getNumberHistograms() > 0;

            if (!data) return;
            if (hasHistograms) data->clearHistograms();
            data->getIntensityHistogram(_intensity_number_datapoints->value());

            _maxX->setMaximum(data->nCols()*data->nRows());
            _minX->setMaximum(data->nCols()*data->nRows()-1);
            _maxY->setMaximum(1e+100);
            _minY->setMaximum(1e+100-1);

            updateRanges();
            toggleUnsafeWidgets();
        }
    );

    connect(_intensity_number_datapoints, &QSlider::valueChanged, this,
        [=](){
            _intensity_number_current->setValue(_intensity_number_datapoints->value());
        }
    );

    connect(_lineplot_number_datapoints, &QSlider::valueChanged, this,
        [=](){
            _lineplot_number_current->setValue(_lineplot_number_datapoints->value());
        }
    );

    connect(_detector_widget->scroll(), &QScrollBar::valueChanged, this,
        [=](){
            updateRanges();
            plotIntensities();
        }
    );

    connect(_intensity_number_current, QOverload<double>::of(&QDoubleSpinBox::valueChanged), this,
        [=](){
           _intensity_number_datapoints->setValue(_intensity_number_current->value());
        }
    );

    connect(_lineplot_number_current, QOverload<double>::of(&QDoubleSpinBox::valueChanged), this,
        [=](){
           _lineplot_number_datapoints->setValue(_lineplot_number_current->value());
        }
    );

    connect(_update_plot, &QPushButton::clicked, this,
        [=](){
            updateRanges();
            plotIntensities();
        }
    );

    toggleUnsafeWidgets();
}

void SubframeExperiment::updateRanges()
{
<<<<<<< HEAD
    ohkl::Experiment* expt = gSession->currentProject()->experiment();
=======
    nsx::Experiment* expt = gSession->currentProject()->experiment();
>>>>>>> 3f647881
    auto data = expt->getDataMap()->at(_detector_widget->dataCombo()->currentText().toStdString());

    gsl_histogram* histo = nullptr;

    if (!_totalHistogram->isChecked())
        histo = data->getHistogram(_detector_widget->scroll()->value());
    else
        histo = data->getTotalHistogram();

    if (!histo) return;

    if (!_xZoom->isChecked()){
        _minX->setValue(0);
        _maxX->setValue(data->maxCount());
    }
    if (!_yZoom->isChecked()){
        double max_element = *(std::max_element(histo->bin, histo->bin + histo->n*8));

        _minY->setValue(0);
        _maxY->setValue(max_element);
    }
}

void SubframeExperiment::plotIntensities()
{
<<<<<<< HEAD
    ohkl::Experiment* expt = gSession->currentProject()->experiment();
=======
    nsx::Experiment* expt = gSession->currentProject()->experiment();
>>>>>>> 3f647881
    auto data = expt->getDataMap()->at(_detector_widget->dataCombo()->currentText().toStdString());

    if (!data) return;

    gsl_histogram* histo = nullptr;

    if (!_totalHistogram->isChecked())
        histo = data->getHistogram(_detector_widget->scroll()->value());
    else
        histo = data->getTotalHistogram();

    if (!histo)
        return;

    int xmin = _minX->value();
    int ymin = _minY->value();
    int xmax = _maxX->value();
    int ymax = _maxY->value();

    if (!_xZoom->isChecked()){
        xmin = -1;
        xmax = -1;
    }
    if (!_yZoom->isChecked()){
        ymin = -1;
        ymax = -1;
    }

    if (histo->range == nullptr || histo->bin == nullptr)
        throw std::runtime_error("SubframeExperiment::plotIntensities received invalid arrays for gsl_histogram");

    QVector<double> x;
    QVector<double> y;
    QVector<double> e;

    x.resize(histo->n);
    y.resize(histo->n);

    memcpy(x.data(), histo->range, histo->n * sizeof(double));
    memcpy(y.data(), histo->bin, histo->n * sizeof(double));

    auto plot = getPlot();
    if (plot != nullptr)
        plot->plotData(x, y, e, QString("Pixels"), QString("Counts"), xmin, xmax, ymin, ymax);
}

void SubframeExperiment::refreshAll()
{
    if (!gSession->hasProject())
        return;

    _detector_widget->refresh();
    toggleUnsafeWidgets();
}

DetectorWidget* SubframeExperiment::detectorWidget()
{
    return _detector_widget;
}

void SubframeExperiment::toggleUnsafeWidgets()
{
    _calc_intensity->setEnabled(false);
    _yLog->setEnabled(false);
    _yZoom->setEnabled(false);
    _xZoom->setEnabled(false);
    _minX->setEnabled(false);
    _minY->setEnabled(false);
    _maxX->setEnabled(false);
    _maxY->setEnabled(false);
    _update_plot->setEnabled(false);
    _totalHistogram->setEnabled(false);

    bool hasProject = gSession->hasProject();

    if (!hasProject) return;
    bool hasData = gSession->currentProject()->hasDataSet();

    _calc_intensity->setEnabled(hasData);

<<<<<<< HEAD
    ohkl::Experiment* expt = gSession->currentProject()->experiment();
=======
    nsx::Experiment* expt = gSession->currentProject()->experiment();
>>>>>>> 3f647881
    auto data = expt->getDataMap()->at(_detector_widget->dataCombo()->currentText().toStdString());

    bool hasHistograms = data->getNumberHistograms() > 0;

    _yLog->setEnabled(hasHistograms);
    _yZoom->setEnabled(hasHistograms);
    _xZoom->setEnabled(hasHistograms);
    _totalHistogram->setEnabled(hasHistograms);

    _minX->setEnabled(_xZoom->isChecked() && _xZoom->isEnabled());
    _minY->setEnabled(_yZoom->isChecked() && _yZoom->isEnabled());
    _maxX->setEnabled(_xZoom->isChecked() && _xZoom->isEnabled());
    _maxY->setEnabled(_yZoom->isChecked() && _yZoom->isEnabled());
    _update_plot->setEnabled(hasHistograms);
}<|MERGE_RESOLUTION|>--- conflicted
+++ resolved
@@ -155,11 +155,6 @@
             "Zoom", "Selection box", "Rectangular mask", "Elliptical mask",
             "Line plot", "Horizontal slice", "Vertical slice", "Intensity Histograms"});
 
-<<<<<<< HEAD
-=======
-    QWidget* right_widget = new QWidget(this);
-    right_widget->setLayout(_detector_widget);
->>>>>>> 3f647881
     left_widget->setLayout(left_layout);
     left_widget->setFixedWidth(400);
 
@@ -187,11 +182,6 @@
             [=](){
                 lineplot_box->setVisible(_detector_widget->modeCombo()->currentIndex() == 4);
                 intensity_plot_box->setVisible(_detector_widget->modeCombo()->currentIndex() == 7);
-<<<<<<< HEAD
-               // auto plot = getPlot();
-               // plot->clear();
-=======
->>>>>>> 3f647881
             }
     );
 
@@ -212,7 +202,6 @@
             plotIntensities();
         }
     );
-<<<<<<< HEAD
 
     connect(_xZoom, &QCheckBox::clicked, this,
         [=](){
@@ -228,23 +217,6 @@
         }
     );
 
-=======
-
-    connect(_xZoom, &QCheckBox::clicked, this,
-        [=](){
-            updateRanges();
-            toggleUnsafeWidgets();
-        }
-    );
-
-    connect(_yZoom, &QCheckBox::clicked, this,
-        [=](){
-            updateRanges();
-            toggleUnsafeWidgets();
-        }
-    );
-
->>>>>>> 3f647881
     connect(_yLog, &QCheckBox::clicked, this,
         [=](){
             _plot->setYLog(_yLog->isChecked());
@@ -255,11 +227,7 @@
 
     connect(_calc_intensity, &QPushButton::clicked, this,
         [=](){
-<<<<<<< HEAD
             ohkl::Experiment* expt = gSession->currentProject()->experiment();
-=======
-            nsx::Experiment* expt = gSession->currentProject()->experiment();
->>>>>>> 3f647881
             auto data = expt->getDataMap()->at(_detector_widget->dataCombo()->currentText().toStdString());
             bool hasHistograms = data->getNumberHistograms() > 0;
 
@@ -320,11 +288,7 @@
 
 void SubframeExperiment::updateRanges()
 {
-<<<<<<< HEAD
     ohkl::Experiment* expt = gSession->currentProject()->experiment();
-=======
-    nsx::Experiment* expt = gSession->currentProject()->experiment();
->>>>>>> 3f647881
     auto data = expt->getDataMap()->at(_detector_widget->dataCombo()->currentText().toStdString());
 
     gsl_histogram* histo = nullptr;
@@ -350,11 +314,7 @@
 
 void SubframeExperiment::plotIntensities()
 {
-<<<<<<< HEAD
     ohkl::Experiment* expt = gSession->currentProject()->experiment();
-=======
-    nsx::Experiment* expt = gSession->currentProject()->experiment();
->>>>>>> 3f647881
     auto data = expt->getDataMap()->at(_detector_widget->dataCombo()->currentText().toStdString());
 
     if (!data) return;
@@ -435,11 +395,7 @@
 
     _calc_intensity->setEnabled(hasData);
 
-<<<<<<< HEAD
     ohkl::Experiment* expt = gSession->currentProject()->experiment();
-=======
-    nsx::Experiment* expt = gSession->currentProject()->experiment();
->>>>>>> 3f647881
     auto data = expt->getDataMap()->at(_detector_widget->dataCombo()->currentText().toStdString());
 
     bool hasHistograms = data->getNumberHistograms() > 0;
