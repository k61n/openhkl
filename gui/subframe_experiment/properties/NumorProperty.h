--- conflicted
+++ resolved
@@ -17,16 +17,11 @@
 
 #include <QComboBox>
 #include <QTableWidget>
-<<<<<<< HEAD
 #include <QPushButton>
-=======
-#include <QWidget>
->>>>>>> 1c9a591c
 
 //! Property widget of the numor
 class NumorProperty : public QWidget {
 
-<<<<<<< HEAD
 public:
 
    //! The constructor
@@ -58,23 +53,6 @@
    QSizePolicy* _size_policy_right;
    QSizePolicy* _size_policy_fixed;
    
-=======
- public:
-    //! The constructor
-    NumorProperty();
-    //! Public call to refresh the widget
-    void refreshInput();
-
- private:
-    //! Refresh when changed
-    void onChanged();
-    //! Clear content
-    void clear();
-
- private:
-    QTableWidget* _table;
-    QComboBox* _numor_selector;
->>>>>>> 1c9a591c
 };
 
 #endif // GUI_SUBFRAME_EXPERIMENT_PROPERTIES_NUMORPROPERTY_H