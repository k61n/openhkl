--- conflicted
+++ resolved
@@ -372,28 +372,8 @@
 
 void SubframePredictPeaks::refreshAll()
 {
-<<<<<<< HEAD
     if (!gSession->hasProject())
         return;
-=======
-    setExperiments();
-    toggleUnsafeWidgets();
-}
-
-void SubframePredictPeaks::setExperiments()
-{
-    _exp_combo->blockSignals(true);
-    Project* prj =gSession->currentProject();
-    if (prj==nullptr) return;
-    auto expt = prj->experiment();
-    if (expt == nullptr) return;
-    QString current_exp = QString::fromStdString(expt->name());
-    _exp_combo->clear(); 
-
-    for (const QString& exp : gSession->experimentNames())
-        _exp_combo->addItem(exp);
-    _exp_combo->setCurrentText(current_exp);
->>>>>>> aac8a4e7
 
     updateUnitCellList();
     updateDatasetList();
@@ -681,16 +661,8 @@
 
         auto* expt = gSession->currentProject()->experiment();
         auto data_name = _detector_widget->dataCombo()->currentText().toStdString();
-<<<<<<< HEAD
         if (data_name.empty()) {
             return;
-=======
-        if (data_name.empty()){ // to prevent crash
-            /*QMessageBox::warning(nullptr,
-            "Empty Experimentname",
-            "Unable to retrieve data for an empty experiment name!");*/
-            return; 
->>>>>>> aac8a4e7
         }
         const auto data = expt->getData(data_name);
 
@@ -763,19 +735,11 @@
 
 void SubframePredictPeaks::accept()
 {
-<<<<<<< HEAD
     // suggest name to user
     auto* project = gSession->currentProject();
     auto* expt = project->experiment();
     std::string suggestion = expt->generatePeakCollectionName();
     std::unique_ptr<ListNameDialog> dlg(new ListNameDialog(QString::fromStdString(suggestion)));
-=======
-    auto* project = gSession->experimentAt(_exp_combo->currentIndex());
-    auto* expt = project->experiment();
-    
-    std::unique_ptr<ListNameDialog> dlg(new ListNameDialog
-    (QString::fromStdString(expt->GeneratePeakCollectionName())));
->>>>>>> aac8a4e7
     dlg->exec();
     if (dlg->listName().isEmpty())
         return;
