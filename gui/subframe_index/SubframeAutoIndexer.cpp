//  ***********************************************************************************************
//
//  NSXTool: data reduction for neutron single-crystal diffraction
//
//! @file      gui/subframe_index/SubframeAutoIndexer.cpp
//! @brief     Implements class SubframeAutoIndexer
//!
//! @homepage  ###HOMEPAGE###
//! @license   GNU General Public License v3 or higher (see COPYING)
//! @copyright Institut Laue-Langevin and Forschungszentrum Jülich GmbH 2016-
//! @authors   see CITATION, MAINTAINER
//
//  ***********************************************************************************************

#include "gui/subframe_index/SubframeAutoIndexer.h"

#include "base/utils/Logger.h"
#include "base/utils/ProgressHandler.h"
#include "base/utils/Units.h"
#include "core/algo/AutoIndexer.h"
#include "core/data/DataTypes.h"
#include "core/experiment/Experiment.h"
#include "core/peak/Qs2Events.h"
#include "gui/MainWin.h" // gGui
#include "gui/connect/Sentinel.h"
#include "gui/dialogs/UnitCellDialog.h"
#include "gui/frames/UnitCellWidget.h"
#include "gui/graphics/DetectorScene.h"
#include "gui/models/Project.h"
#include "gui/models/Session.h"
#include "gui/utility/GridFiller.h"
#include "gui/utility/LinkedComboBox.h"
#include "gui/utility/PropertyScrollArea.h"
#include "gui/utility/SafeSpinBox.h"
#include "gui/utility/SideBar.h"
#include "gui/utility/Spoiler.h"
#include "gui/utility/SpoilerCheck.h"
#include "gui/views/PeakTableView.h"
#include "gui/views/UnitCellTableView.h"
#include "gui/widgets/DetectorWidget.h"

#include <QBoxLayout>
#include <QCheckBox>
#include <QFileInfo>
#include <QGridLayout>
#include <QGroupBox>
#include <QHBoxLayout>
#include <QHeaderView>
#include <QLabel>
#include <QMessageBox>
#include <QObject>
#include <QPushButton>
#include <QSplitter>
#include <QTabWidget>
#include <QVBoxLayout>
<<<<<<< HEAD
=======
#include <qnamespace.h>
#include <qwidget.h>
>>>>>>> aac8a4e7
#include <stdexcept>


SubframeAutoIndexer::SubframeAutoIndexer()
    : QWidget()
    , _peak_collection(nsx::kw_autoindexingCollection, nsx::listtype::INDEXING)
    , _peak_collection_item()
    , _peak_collection_model()
    , _show_direct_beam(true)
    , _size_policy_right(QSizePolicy::Expanding, QSizePolicy::Expanding)
{
    QHBoxLayout* main_layout = new QHBoxLayout(this);
    _right_element = new QSplitter(Qt::Vertical, this);
    _left_layout = new QVBoxLayout();

    QTabWidget* tab_widget = new QTabWidget(this);
    QWidget* tables_tab = new QWidget(tab_widget);
    QWidget* detector_tab = new QWidget(tab_widget);
    tab_widget->addTab(tables_tab, "Solutions");
    tab_widget->addTab(detector_tab, "Detector");

    setInputUp();
    setAdjustBeamUp();
    setParametersUp();
    setProceedUp();
    setPeakViewWidgetUp();
    setPeakTableUp();
    setSolutionTableUp();
    setFigureUp();
    toggleUnsafeWidgets();

    connect(
        _detector_widget->scene(), &DetectorScene::beamPosChanged, this,
        &SubframeAutoIndexer::onBeamPosChanged);
    connect(
        this, &SubframeAutoIndexer::beamPosChanged, _detector_widget->scene(),
        &DetectorScene::setBeamSetterPos);
    connect(
        this, &SubframeAutoIndexer::crosshairChanged, _detector_widget->scene(),
        &DetectorScene::onCrosshairChanged);

    _detector_widget->scene()->linkDirectBeamPositions(&_direct_beam_events);
    _detector_widget->scene()->linkOldDirectBeamPositions(&_old_direct_beam_events);

    tables_tab->setLayout(_solution_layout);
    detector_tab->setLayout(_detector_widget);

    auto propertyScrollArea = new PropertyScrollArea(this);
    propertyScrollArea->setContentLayout(_left_layout);
    main_layout->addWidget(propertyScrollArea);
    main_layout->addWidget(_right_element);

    _peak_collection_item.setPeakCollection(&_peak_collection);
    _peak_collection_model.setRoot(&_peak_collection_item);

    _right_element->addWidget(tab_widget);
    _right_element->addWidget(_peak_group);
    _right_element->setSizePolicy(_size_policy_right);
    _set_initial_ki->setChecked(false);
}

void SubframeAutoIndexer::setInputUp()
{
    Spoiler* input_box = new Spoiler("Input");
    GridFiller f(input_box, true);

    _data_combo = f.addLinkedCombo(ComboType::DataSet, "Data set");
    _peak_combo = f.addLinkedCombo(ComboType::FoundPeaks, "Peak collection");

    connect(
        _peak_combo, static_cast<void (QComboBox::*)(int)>(&QComboBox::currentIndexChanged), this,
        &SubframeAutoIndexer::refreshPeakTable);

    _left_layout->addWidget(input_box);
}

void SubframeAutoIndexer::setAdjustBeamUp()
{
    _set_initial_ki = new SpoilerCheck("Set initial direct beam position");
    GridFiller f(_set_initial_ki, true);

    _beam_offset_x = f.addDoubleSpinBox("x offset", "Direct beam offset in x direction (pixels)");

    _beam_offset_y = f.addDoubleSpinBox("y offset", "Direct beam offset in y direction (pixels)");

    _crosshair_size = new QSlider(Qt::Horizontal);
    QLabel* crosshair_label = new QLabel("Crosshair size");
    crosshair_label->setToolTip("Radius of crosshair (pixels)");
    crosshair_label->setAlignment(Qt::AlignRight | Qt::AlignVCenter);
    _crosshair_size->setMinimum(5);
    _crosshair_size->setMaximum(200);
    _crosshair_size->setValue(15);
    f.addLabel("Crosshair size", "Radius of crosshair (pixels)");
    f.addWidget(_crosshair_size, 1);

    _crosshair_linewidth = f.addSpinBox("Crosshair linewidth", "Line width of crosshair");

    _beam_offset_x->setValue(0.0);
    _beam_offset_x->setMaximum(1000.0);
    _beam_offset_x->setMinimum(-1000.0);
    _beam_offset_x->setDecimals(4);
    _beam_offset_y->setValue(0.0);
    _beam_offset_y->setMaximum(1000.0);
    _beam_offset_y->setMinimum(-1000.0);
    _beam_offset_y->setDecimals(4);
    _crosshair_linewidth->setValue(2);
    _crosshair_linewidth->setMinimum(1);
    _crosshair_linewidth->setMaximum(10);

    connect(
        _set_initial_ki->checkBox(), &QCheckBox::stateChanged, this,
        &SubframeAutoIndexer::refreshPeakVisual);
    connect(
        _set_initial_ki->checkBox(), &QCheckBox::stateChanged, this,
        &SubframeAutoIndexer::toggleCursorMode);
    connect(
        _beam_offset_x,
        static_cast<void (QDoubleSpinBox::*)(double)>(&QDoubleSpinBox::valueChanged), this,
        &SubframeAutoIndexer::onBeamPosSpinChanged);
    connect(
        _beam_offset_y,
        static_cast<void (QDoubleSpinBox::*)(double)>(&QDoubleSpinBox::valueChanged), this,
        &SubframeAutoIndexer::onBeamPosSpinChanged);
    connect(
        _crosshair_size, static_cast<void (QSlider::*)(int)>(&QSlider::valueChanged), this,
        &SubframeAutoIndexer::changeCrosshair);
    connect(
        _crosshair_linewidth, static_cast<void (QSpinBox::*)(int)>(&QSpinBox::valueChanged), this,
        &SubframeAutoIndexer::changeCrosshair);

    _left_layout->addWidget(_set_initial_ki);
}

void SubframeAutoIndexer::setParametersUp()
{
    Spoiler* para_box = new Spoiler("Parameters");
    GridFiller f(para_box, true);

    std::tie(_min_frame, _max_frame) =
        f.addSpinBoxPair("Frames:", "(frames) - range of frames over which to index");

    std::tie(_d_min, _d_max) = f.addDoubleSpinBoxPair(
        "d range:",
        QString::fromUtf8(
            "(\u212B) - only attempt to index peaks over this d (Bragg's law) range "));

    std::tie(_str_min, _str_max) = f.addDoubleSpinBoxPair(
        "Strength:",
        QString::fromUtf8("(I/\u03C3) - only attempt to index peaks in this strength range"));

    _gruber = f.addDoubleSpinBox("Gruber tol.:", "Tolerance for Gruber reduction");

    _niggli = f.addDoubleSpinBox("Niggli tol.:", "Tolerance for Niggli reduction");

    _only_niggli = f.addCheckBox("Find Niggli cell only", 1);

    _max_cell_dimension = f.addDoubleSpinBox(
        "Max. Cell dim.:", QString::fromUtf8("(\u212B) - maximum length of any lattice vector"));

    _number_vertices = f.addSpinBox(
        "Q Vertices:",
        "Number of points on reciprocal space unit sphere to test against candidate lattice "
        "vector");

    _number_subdivisions = f.addSpinBox("Subdivisions:", "Number of histogram bins for FFT");

    _number_solutions = f.addSpinBox("Unit Cells:", "Number of unit cell solutions to find");

    _min_cell_volume = f.addDoubleSpinBox(
        "Min. Volume:",
        QString::fromUtf8("(\u212B^3) - discard candidate cells below this volume"));

    _indexing_tolerance = f.addDoubleSpinBox("Indexing tol.:");

    _frequency_tolerance = f.addDoubleSpinBox(
        "Frequency tol.:",
        "Minimum fraction of amplitude of the zeroth Fourier frequency to accept as a candidate "
        "lattice vector");

    _min_frame->setMaximum(1000);
    _max_frame->setMaximum(1000);

    _d_min->setMaximum(100);
    _d_min->setDecimals(2);

    _d_max->setMaximum(100);
    _d_max->setDecimals(2);

    _str_min->setMaximum(10000);
    _str_min->setDecimals(2);

    _str_max->setMaximum(1000000000);
    _str_max->setDecimals(2);

    _gruber->setMaximum(10);
    _gruber->setDecimals(6);

    _niggli->setMaximum(10);
    _niggli->setDecimals(6);

    _max_cell_dimension->setMaximum(1000);
    _max_cell_dimension->setDecimals(2);

    _number_vertices->setMaximum(100000);

    _number_solutions->setMaximum(1000);

    _min_cell_volume->setMaximum(1000000);
    _min_cell_volume->setDecimals(2);

    _indexing_tolerance->setMaximum(10);
    _indexing_tolerance->setDecimals(6);

    _frequency_tolerance->setMaximum(1);
    _frequency_tolerance->setDecimals(3);

    connect(
        gGui->sideBar(), &SideBar::subframeChanged, this,
        &SubframeAutoIndexer::setIndexerParameters);

    _left_layout->addWidget(para_box);
}

void SubframeAutoIndexer::setProceedUp()
{
    _solve_button = new QPushButton("Find unit cells");
    _left_layout->addWidget(_solve_button);

    _save_button = new QPushButton("Assign selected unit cell");
    _left_layout->addWidget(_save_button);

    connect(_solve_button, &QPushButton::clicked, this, &SubframeAutoIndexer::runAutoIndexer);
    connect(_save_button, &QPushButton::clicked, this, &SubframeAutoIndexer::acceptSolution);
}

void SubframeAutoIndexer::setPeakTableUp()
{
    _peak_group = new QGroupBox("Peaks used in indexing");
    QGridLayout* peak_layout = new QGridLayout(_peak_group);

    _peak_group->setSizePolicy(_size_policy_right);

    _peak_table = new PeakTableView(this);
    _peak_collection_model.setRoot(&_peak_collection_item);
    _peak_table->setModel(&_peak_collection_model);

    peak_layout->addWidget(_peak_table, 0, 0, 0, 0);
}

void SubframeAutoIndexer::setSolutionTableUp()
{
    QGroupBox* solution_group = new QGroupBox("Solutions");
    _solution_layout = new QVBoxLayout(solution_group);

    solution_group->setSizePolicy(_size_policy_right);

    _solution_table = new UnitCellTableView(this);

    _solution_layout->addWidget(_solution_table);

    connect(
        _solution_table->verticalHeader(), &QHeaderView::sectionClicked, this,
        &SubframeAutoIndexer::selectSolutionHeader);

    connect(
        _solution_table, &UnitCellTableView::clicked, this,
        &SubframeAutoIndexer::selectSolutionTable);
}

void SubframeAutoIndexer::refreshAll()
{
<<<<<<< HEAD
    if (!gSession->hasProject())
        return;

    if (!gSession->currentProject()->hasDataSet())
=======
    setExperiments();

    int pid = _exp_combo->currentIndex();
    if (pid == -1) return;
    auto expt = gSession->experimentAt(pid);
    if (expt == nullptr) return;
   
    if (!(_exp_combo->count() == 0)) {
        const auto all_data = expt->allData();
        if (all_data.empty()) return;
        _detector_widget->updateDatasetList(all_data);
        const auto dataset = gSession->experimentAt(_exp_combo->currentIndex())
                                 ->getData(_data_combo->currentIndex());
        if (dataset)
            _max_frame->setMaximum(dataset->nFrames() - 1);
    }
    toggleUnsafeWidgets();
}

void SubframeAutoIndexer::setExperiments()
{
    if (gSession->experimentNames().empty())
        return;

    _exp_combo->blockSignals(true);
    Project* prj =gSession->currentProject();
    if (prj==nullptr) return;
    auto expt = prj->experiment();
    if (expt == nullptr) return;
    QString current_exp = QString::fromStdString(expt->name());
    _exp_combo->clear(); 


    if (gSession->experimentNames().empty())
>>>>>>> aac8a4e7
        return;

    updateDatasetList();
    updatePeakList();
    grabIndexerParameters();

    const auto all_data = gSession->currentProject()->allData();
    _detector_widget->updateDatasetList(all_data);
    auto dataname = _data_combo->currentText().toStdString();
    if (dataname.empty()) dataname = all_data.at(0).get()->name();
    const auto dataset =
        gSession->currentProject()->experiment()->getData(dataname);
    _max_frame->setMaximum(dataset->nFrames() - 1);

    _beam_offset_x->setMaximum(static_cast<double>(dataset->nCols()) / 2.0);
    _beam_offset_x->setMinimum(-static_cast<double>(dataset->nCols()) / 2.0);
    _beam_offset_y->setMaximum(static_cast<double>(dataset->nRows()) / 2.0);
    _beam_offset_y->setMinimum(-static_cast<double>(dataset->nRows()) / 2.0);

    toggleUnsafeWidgets();
}

void SubframeAutoIndexer::setPeakViewWidgetUp()
{
    _peak_view_widget = new PeakViewWidget("Valid peaks", "Invalid Peaks");

    Spoiler* preview_spoiler = new Spoiler("Show/hide peaks");
    preview_spoiler->setContentLayout(*_peak_view_widget, true);
    _left_layout->addWidget(preview_spoiler);
    preview_spoiler->setExpanded(false);

    connect(
        _peak_view_widget, &PeakViewWidget::settingsChanged, this,
        &SubframeAutoIndexer::refreshPeakVisual);
}

void SubframeAutoIndexer::setFigureUp()
{
    _detector_widget = new DetectorWidget(false, false, true);
    _detector_widget->linkPeakModel(&_peak_collection_model);

    connect(
        _detector_widget->spin(), static_cast<void (QSpinBox::*)(int)>(&QSpinBox::valueChanged),
        this, &SubframeAutoIndexer::refreshPeakVisual);
    connect(
        _detector_widget->scene(), &DetectorScene::signalUpdateDetectorScene, this,
        &SubframeAutoIndexer::refreshPeakTable);
    connect(
        _detector_widget->scene(), &DetectorScene::signalSelectedPeakItemChanged, this,
        &SubframeAutoIndexer::changeSelected);
}

void SubframeAutoIndexer::updateDatasetList()
{
    if (!gSession->currentProject()->hasDataSet())
        return;

    QSignalBlocker blocker(_data_combo);
    QString current_data = _data_combo->currentText();
    _data_combo->clear();
    _data_list = gSession->currentProject()->allData();
    _detector_widget->updateDatasetList(_data_list);

    const QStringList& datanames{gSession->currentProject()->getDataNames()};
    _data_combo->addItems(datanames);
    _data_combo->setCurrentText(current_data);
}

void SubframeAutoIndexer::updatePeakList()
{
    if (!gSession->currentProject()->hasPeakCollection())
        return;

    QSignalBlocker blocker(_peak_combo);
    QStringList peak_list = gSession->currentProject()->getPeakListNames();
    if (peak_list.empty())
        return;
    peak_list.clear();

    QString current_peaks = _peak_combo->currentText();
    _peak_combo->clear();

    QStringList tmp = gSession->currentProject() ->getPeakCollectionNames(nsx::listtype::FOUND);
    peak_list.append(tmp);
    tmp.clear();
    tmp = gSession->currentProject() ->getPeakCollectionNames(nsx::listtype::FILTERED);
    peak_list.append(tmp);
    tmp.clear();
    tmp = gSession->currentProject() ->getPeakCollectionNames(nsx::listtype::INDEXING);
    peak_list.append(tmp);

    _peak_combo->addItems(peak_list);
    _peak_combo->setCurrentText(current_peaks);

    refreshPeakTable();
    _solution_table->setModel(nullptr);
    _solutions.clear();
    _selected_unit_cell = nullptr;
}

void SubframeAutoIndexer::refreshPeakTable()
{
    if (!gSession->currentProject()->hasPeakCollection())
        return;

    _peak_collection.setMillerIndices();
    _peak_collection_item.setPeakCollection(&_peak_collection);
    _peak_collection_model.setRoot(&_peak_collection_item);
    _peak_table->resizeColumnsToContents();
    refreshPeakVisual();
}

void SubframeAutoIndexer::changeSelected(PeakItemGraphic* peak_graphic)
{
    int row = _peak_collection_item.returnRowOfVisualItem(peak_graphic);
    QModelIndex index = _peak_collection_model.index(row, 0);
    _peak_table->selectRow(row);
    _peak_table->scrollTo(index, QAbstractItemView::PositionAtTop);
}

void SubframeAutoIndexer::refreshPeakVisual()
{
    if (_detector_widget==nullptr){
        return;
    }
    if (_set_initial_ki==nullptr){
        return;
    }
    auto data = _detector_widget->currentData();
    if (data==nullptr) {
        return;
    }
    auto scene = _detector_widget->scene();
    if (scene==nullptr) {
        return;
    }

    scene->initIntRegionFromPeakWidget(_peak_view_widget->set1);
    if (_set_initial_ki->isChecked()) {
        scene->addBeamSetter(
            _crosshair_size->value(), _crosshair_linewidth->value());
        changeCrosshair();
    }
    showDirectBeamEvents();

    if (_peak_collection_item.childCount() == 0)
        return;

    for (int i = 0; i < _peak_collection_item.childCount(); i++) {
        PeakItem* peak = _peak_collection_item.peakItemAt(i);
        if (peak==nullptr) return;
        auto graphic = peak->peakGraphic();
        if (graphic==nullptr) return;

        graphic->showLabel(false);
        graphic->setColor(Qt::transparent);
        graphic->initFromPeakViewWidget(
            peak->peak()->enabled() ? _peak_view_widget->set1 : _peak_view_widget->set2);
    }

    _detector_widget->scene()->initIntRegionFromPeakWidget(_peak_view_widget->set1);
    _detector_widget->refresh();
}

void SubframeAutoIndexer::grabIndexerParameters()
{
    if (!gSession->hasProject())
        return;

    auto params = gSession->currentProject()->experiment()->autoIndexer()->parameters();
    _min_frame->setValue(params->first_frame);
    _max_frame->setValue(params->last_frame);
    _d_min->setValue(params->d_min);
    _d_max->setValue(params->d_max);
    _str_min->setValue(params->strength_min);
    _str_max->setValue(params->strength_max);
    _niggli->setValue(params->niggliTolerance);
    _only_niggli->setChecked(params->niggliReduction);
    _gruber->setValue(params->gruberTolerance);
    _number_vertices->setValue(params->nVertices);
    _number_subdivisions->setValue(params->subdiv);
    _number_solutions->setValue(params->nSolutions);
    _max_cell_dimension->setValue(params->maxdim);
    _indexing_tolerance->setValue(params->indexingTolerance);
    _frequency_tolerance->setValue(params->frequencyTolerance);
    _min_cell_volume->setValue(params->minUnitCellVolume);
}

void SubframeAutoIndexer::setIndexerParameters()
{
    if (!gSession->hasProject())
        return;

<<<<<<< HEAD
    auto params = gSession->currentProject()->experiment()->autoIndexer()->parameters();
=======
    int pid = _exp_combo->currentIndex();
    if (pid < 0) return;
    if (gSession->currentProjectNum() <= 0 ) return;
    Project* prj = gSession->experimentAt(pid);
    if (prj == nullptr) return;
    nsx::Experiment* expt = prj->experiment();
    if (expt == nullptr) return;
    nsx::AutoIndexer* indexer=expt->autoIndexer();
    auto params = indexer->parameters();
    if (params == nullptr) return;
>>>>>>> aac8a4e7

    params->first_frame = _min_frame->value();
    params->last_frame = _max_frame->value();
    params->d_min = _d_min->value();
    params->d_max = _d_max->value();
    params->strength_min = _str_min->value();
    params->strength_max = _str_max->value();
    params->niggliTolerance = _niggli->value();
    params->niggliReduction = _only_niggli->isChecked();
    params->gruberTolerance = _gruber->value();
    params->nVertices = _number_vertices->value();
    params->subdiv = _number_subdivisions->value();
    params->nSolutions = _number_solutions->value();
    params->maxdim = _max_cell_dimension->value();
    params->indexingTolerance = _indexing_tolerance->value();
    params->frequencyTolerance = _frequency_tolerance->value();
    params->minUnitCellVolume = _min_cell_volume->value();
}

void SubframeAutoIndexer::runAutoIndexer()
{
    gGui->setReady(false);
    setIndexerParameters();

    auto* expt = gSession->currentProject()->experiment();
    auto* autoindexer = expt->autoIndexer();
    auto* params = autoindexer->parameters();
    auto* filter = expt->peakFilter();
    nsx::PeakCollection* collection =
        expt->getPeakCollection(_peak_combo->currentText().toStdString());


    // Manally adjust the direct beam position
    if (_set_initial_ki->isChecked()) {
        auto data = _detector_widget->currentData();
        auto* detector = data->diffractometer()->detector();
        auto& states = data->instrumentStates();
        _old_direct_beam_events = nsx::algo::getDirectBeamEvents(states, *detector);
        setInitialKi(data);
    }

    std::shared_ptr<nsx::ProgressHandler> handler(new nsx::ProgressHandler());
    autoindexer->setHandler(handler);

    filter->resetFiltering(collection);
    filter->resetFilterFlags();
    filter->flags()->strength = true;
    filter->flags()->d_range = true;
    filter->flags()->frames = true;
    filter->parameters()->d_min = params->d_min;
    filter->parameters()->d_max = params->d_max;
    filter->parameters()->strength_min = params->strength_min;
    filter->parameters()->strength_max = params->strength_max;
    filter->parameters()->frame_min = params->first_frame;
    filter->parameters()->frame_max = params->last_frame;

    filter->filter(collection);
    _peak_collection.populateFromFiltered(collection);
    _solutions.clear();
    refreshPeakTable();

    bool success = autoindexer->autoIndex(&_peak_collection);
    if (!success) {
        gGui->statusBar()->showMessage("Indexing failed");
        return;
    }

    _solutions = autoindexer->solutions();
    buildSolutionsTable();

    autoindexer->unsetHandler();
    handler.reset();
    toggleUnsafeWidgets();

    if (_solutions.empty())
        gGui->statusBar()->showMessage("WARNING: No unit cells found");
    else
        gGui->statusBar()->showMessage(QString::number(_solutions.size()) + " unit cells found");

    gGui->setReady(true);
}

void SubframeAutoIndexer::buildSolutionsTable()
{
    // Create table with 9 columns
    QStandardItemModel* model = new QStandardItemModel(_solutions.size(), 9, this);
    model->setHorizontalHeaderItem(0, new QStandardItem("a"));
    model->setHorizontalHeaderItem(1, new QStandardItem("b"));
    model->setHorizontalHeaderItem(2, new QStandardItem("c"));
    model->setHorizontalHeaderItem(3, new QStandardItem(QString((QChar)0x03B1))); // alpha
    model->setHorizontalHeaderItem(4, new QStandardItem(QString((QChar)0x03B2))); // beta
    model->setHorizontalHeaderItem(5, new QStandardItem(QString((QChar)0x03B3))); // gamma
    model->setHorizontalHeaderItem(6, new QStandardItem("Volume"));
    model->setHorizontalHeaderItem(7, new QStandardItem("Bravais type"));
    model->setHorizontalHeaderItem(8, new QStandardItem("Quality"));

    // Display solutions
    for (unsigned int i = 0; i < _solutions.size(); ++i) {
        const nsx::sptrUnitCell cell = _solutions[i].first;
        const double quality = _solutions[i].second;
        const double volume = cell->volume();

        const nsx::UnitCellCharacter ch = cell->character();
        const nsx::UnitCellCharacter sigma = cell->characterSigmas();

        ValueTupleItem* col1 = new ValueTupleItem(
            QString::number(ch.a, 'f', 3) + "(" + QString::number(sigma.a * 1000, 'f', 0) + ")",
            ch.a, sigma.a);
        ValueTupleItem* col2 = new ValueTupleItem(
            QString::number(ch.b, 'f', 3) + "(" + QString::number(sigma.b * 1000, 'f', 0) + ")",
            ch.b, sigma.b);
        ValueTupleItem* col3 = new ValueTupleItem(
            QString::number(ch.c, 'f', 3) + "(" + QString::number(sigma.c * 1000, 'f', 0) + ")",
            ch.c, sigma.c);
        ValueTupleItem* col4 = new ValueTupleItem(
            QString::number(ch.alpha / nsx::deg, 'f', 3) + "("
                + QString::number(sigma.alpha / nsx::deg * 1000, 'f', 0) + ")",
            ch.alpha, sigma.alpha);
        ValueTupleItem* col5 = new ValueTupleItem(
            QString::number(ch.beta / nsx::deg, 'f', 3) + "("
                + QString::number(sigma.beta / nsx::deg * 1000, 'f', 0) + ")",
            ch.beta, sigma.beta);
        ValueTupleItem* col6 = new ValueTupleItem(
            QString::number(ch.gamma / nsx::deg, 'f', 3) + "("
                + QString::number(sigma.gamma / nsx::deg * 1000, 'f', 0) + ")",
            ch.gamma, sigma.gamma);
        ValueTupleItem* col7 = new ValueTupleItem(QString::number(volume, 'f', 3), volume);
        QStandardItem* col8 = new QStandardItem(QString::fromStdString(cell->bravaisTypeSymbol()));
        ValueTupleItem* col9 = new ValueTupleItem(QString::number(quality, 'f', 2) + "%", quality);

        model->setItem(i, 0, col1);
        model->setItem(i, 1, col2);
        model->setItem(i, 2, col3);
        model->setItem(i, 3, col4);
        model->setItem(i, 4, col5);
        model->setItem(i, 5, col6);
        model->setItem(i, 6, col7);
        model->setItem(i, 7, col8);
        model->setItem(i, 8, col9);
    }
    _solution_table->setModel(model);
}

void SubframeAutoIndexer::selectSolutionTable()
{
    const QItemSelectionModel* select = _solution_table->selectionModel();
    QModelIndexList indices = select->selectedRows();
    if (!indices.empty())
        selectSolutionHeader(indices[0].row());
    toggleUnsafeWidgets();
}

void SubframeAutoIndexer::selectSolutionHeader(int index)
{
    _selected_unit_cell = _solutions[index].first;

    const nsx::PeakCollection* collection =
        gSession->currentProject()->experiment()
            ->getPeakCollection(_peak_combo->currentText().toStdString());

    std::vector<nsx::Peak3D*> peaks = collection->getPeakList();
    for (nsx::Peak3D* peak : peaks) {
        peak->setUnitCell(_selected_unit_cell);
        peak->setMillerIndices();
    }
    refreshPeakTable();
}

void SubframeAutoIndexer::acceptSolution()
{
    if (_selected_unit_cell) {
        nsx::Experiment* expt = gSession->currentProject()->experiment();
        QStringList collections =
            gSession->currentProject()->getPeakCollectionNames(nsx::listtype::FOUND);

        QStringList space_groups;
        for (const std::string& name : _selected_unit_cell->compatibleSpaceGroups())
            space_groups.push_back(QString::fromStdString(name));

        std::unique_ptr<UnitCellDialog> dlg(new UnitCellDialog(
            QString::fromStdString(expt->generateUnitCellName()), collections, space_groups));
        dlg->exec();
        if (dlg->unitCellName().isEmpty())
            return;
        if (dlg->result() == QDialog::Rejected)
            return;

        std::string cellName = dlg->unitCellName().toStdString();
        _selected_unit_cell->setName(cellName);
        if (!expt->addUnitCell(dlg->unitCellName().toStdString(), *_selected_unit_cell.get())) {
            QMessageBox::warning(
                this, "Unable to add Unit Cell", "UnitCell with same name already exists");
            return;
        }

        gSession->onUnitCellChanged();

        nsx::PeakCollection* collection =
            expt->getPeakCollection(dlg->peakCollectionName().toStdString());
        expt->assignUnitCell(collection, cellName);
        nsx::UnitCell* cell = expt->getUnitCell(cellName);
        cell->setSpaceGroup(dlg->spaceGroup().toStdString());
        collection->setMillerIndices();
        gGui->sentinel->addLinkedComboItem(ComboType::UnitCell, dlg->unitCellName());
        gGui->refreshMenu(); 
    }
}

void SubframeAutoIndexer::toggleUnsafeWidgets()
{
    _solve_button->setEnabled(true);
<<<<<<< HEAD
    _save_button->setEnabled(true);
    if (!gSession->hasProject() || !gSession->currentProject()->hasPeakCollection() ||
        !gSession->currentProject()->hasDataSet()) {
=======
    _save_button->setEnabled(false);
    if (_exp_combo->count() == 0 || _data_combo->count() == 0 || _peak_combo->count() == 0) {
>>>>>>> aac8a4e7
        _solve_button->setEnabled(false);
        _save_button->setEnabled(false);
    }
    if (_peak_collection_model.rowCount() == 0 || _solutions.empty())
        _save_button->setEnabled(false);
    
    // select a solution before accepting it
    if (_solution_table->currentIndex().row() == -1){
        _save_button->setEnabled(false);
    } else {
        _save_button->setEnabled(true);
    }

    Project* prj = gSession->currentProject();
    if (prj==nullptr) return;
    nsx::Experiment* expt = prj->experiment();
    if (expt==nullptr) return;
    std::string current_pc = _peak_combo->currentText().toStdString();
    if (current_pc.size() == 0)
        return;
<<<<<<< HEAD
    pc = gSession->currentProject()->experiment()->getPeakCollection(current_pc);

=======
    auto pc = expt->getPeakCollection(current_pc);
    if (pc==nullptr) return;
    // _save_button->setEnabled(pc->isIntegrated());
>>>>>>> aac8a4e7
    _solve_button->setEnabled(pc->isIntegrated());
}

void SubframeAutoIndexer::onBeamPosChanged(QPointF pos)
{
    const QSignalBlocker blocker(this);
    auto data = _detector_widget->currentData();
    _beam_offset_x->setValue(pos.x() - (static_cast<double>(data->nCols()) / 2.0));
    _beam_offset_y->setValue(-pos.y() + (static_cast<double>(data->nRows()) / 2.0));
}

void SubframeAutoIndexer::onBeamPosSpinChanged()
{
    auto data = _detector_widget->currentData();
    double x = _beam_offset_x->value() + static_cast<double>(data->nCols()) / 2.0;
    double y = -_beam_offset_y->value() + static_cast<double>(data->nRows()) / 2.0;
    emit beamPosChanged({x, y});
}

void SubframeAutoIndexer::changeCrosshair()
{
    emit crosshairChanged(_crosshair_size->value(), _crosshair_linewidth->value());
}

void SubframeAutoIndexer::toggleCursorMode()
{
    if (_set_initial_ki->isChecked()) {
        _stored_cursor_mode = _detector_widget->scene()->mode();
        _detector_widget->scene()->changeInteractionMode(7);
    } else {
        _detector_widget->scene()->changeInteractionMode(_stored_cursor_mode);
    }
}

void SubframeAutoIndexer::setInitialKi(nsx::sptrDataSet data)
{
    const auto* detector = data->diffractometer()->detector();
    const auto coords = _detector_widget->scene()->beamSetterCoords();

    nsx::DirectVector direct = detector->pixelPosition(coords.x(), coords.y());
    for (nsx::InstrumentState& state : data->instrumentStates())
        state.adjustKi(direct);
    emit gGui->sentinel->instrumentStatesChanged();
}

void SubframeAutoIndexer::showDirectBeamEvents()
{
    if (!_show_direct_beam)
        return;

    updateDatasetList();
    _detector_widget->scene()->showDirectBeam(true);
    auto data_name = _detector_widget->dataCombo()->currentText().toStdString();
    if (data_name.empty()) {
        return;
    }
    const auto data = _detector_widget->currentData();

    _direct_beam_events.clear();
    const auto& states = data->instrumentStates();
    auto* detector = data->diffractometer()->detector();
    std::vector<nsx::DetectorEvent> events = nsx::algo::getDirectBeamEvents(states, *detector);

    for (auto&& event : events)
        _direct_beam_events.push_back(event);
}<|MERGE_RESOLUTION|>--- conflicted
+++ resolved
@@ -53,11 +53,6 @@
 #include <QSplitter>
 #include <QTabWidget>
 #include <QVBoxLayout>
-<<<<<<< HEAD
-=======
-#include <qnamespace.h>
-#include <qwidget.h>
->>>>>>> aac8a4e7
 #include <stdexcept>
 
 
@@ -329,47 +324,10 @@
 
 void SubframeAutoIndexer::refreshAll()
 {
-<<<<<<< HEAD
     if (!gSession->hasProject())
         return;
 
     if (!gSession->currentProject()->hasDataSet())
-=======
-    setExperiments();
-
-    int pid = _exp_combo->currentIndex();
-    if (pid == -1) return;
-    auto expt = gSession->experimentAt(pid);
-    if (expt == nullptr) return;
-   
-    if (!(_exp_combo->count() == 0)) {
-        const auto all_data = expt->allData();
-        if (all_data.empty()) return;
-        _detector_widget->updateDatasetList(all_data);
-        const auto dataset = gSession->experimentAt(_exp_combo->currentIndex())
-                                 ->getData(_data_combo->currentIndex());
-        if (dataset)
-            _max_frame->setMaximum(dataset->nFrames() - 1);
-    }
-    toggleUnsafeWidgets();
-}
-
-void SubframeAutoIndexer::setExperiments()
-{
-    if (gSession->experimentNames().empty())
-        return;
-
-    _exp_combo->blockSignals(true);
-    Project* prj =gSession->currentProject();
-    if (prj==nullptr) return;
-    auto expt = prj->experiment();
-    if (expt == nullptr) return;
-    QString current_exp = QString::fromStdString(expt->name());
-    _exp_combo->clear(); 
-
-
-    if (gSession->experimentNames().empty())
->>>>>>> aac8a4e7
         return;
 
     updateDatasetList();
@@ -563,20 +521,7 @@
     if (!gSession->hasProject())
         return;
 
-<<<<<<< HEAD
     auto params = gSession->currentProject()->experiment()->autoIndexer()->parameters();
-=======
-    int pid = _exp_combo->currentIndex();
-    if (pid < 0) return;
-    if (gSession->currentProjectNum() <= 0 ) return;
-    Project* prj = gSession->experimentAt(pid);
-    if (prj == nullptr) return;
-    nsx::Experiment* expt = prj->experiment();
-    if (expt == nullptr) return;
-    nsx::AutoIndexer* indexer=expt->autoIndexer();
-    auto params = indexer->parameters();
-    if (params == nullptr) return;
->>>>>>> aac8a4e7
 
     params->first_frame = _min_frame->value();
     params->last_frame = _max_frame->value();
@@ -788,14 +733,9 @@
 void SubframeAutoIndexer::toggleUnsafeWidgets()
 {
     _solve_button->setEnabled(true);
-<<<<<<< HEAD
     _save_button->setEnabled(true);
     if (!gSession->hasProject() || !gSession->currentProject()->hasPeakCollection() ||
         !gSession->currentProject()->hasDataSet()) {
-=======
-    _save_button->setEnabled(false);
-    if (_exp_combo->count() == 0 || _data_combo->count() == 0 || _peak_combo->count() == 0) {
->>>>>>> aac8a4e7
         _solve_button->setEnabled(false);
         _save_button->setEnabled(false);
     }
@@ -816,14 +756,9 @@
     std::string current_pc = _peak_combo->currentText().toStdString();
     if (current_pc.size() == 0)
         return;
-<<<<<<< HEAD
-    pc = gSession->currentProject()->experiment()->getPeakCollection(current_pc);
-
-=======
-    auto pc = expt->getPeakCollection(current_pc);
-    if (pc==nullptr) return;
-    // _save_button->setEnabled(pc->isIntegrated());
->>>>>>> aac8a4e7
+    auto pc = 
+    gSession->currentProject()->experiment()->getPeakCollection(current_pc);
+
     _solve_button->setEnabled(pc->isIntegrated());
 }
 
