--- conflicted
+++ resolved
@@ -430,12 +430,8 @@
     try {
         auto_indexer->autoIndex(collection->getPeakList());
     } catch (const std::exception& e) {
-<<<<<<< HEAD
         nsx::nsxlog(nsx::Level::Error, "Autoindexer:", e.what());
         QMessageBox::critical(this, "Indexing Error", e.what());
-=======
-        nsx::nsxlog(nsx::Level::Info, e.what());
->>>>>>> 630680b4
         return;
     }
 
