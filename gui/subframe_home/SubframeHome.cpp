--- conflicted
+++ resolved
@@ -227,11 +227,7 @@
     std::unique_ptr<ExperimentDialog> exp_dialog(//new ExperimentDialog());
         new ExperimentDialog(
         QString::fromStdString(
-<<<<<<< HEAD
         gSession->generateExperimentName())
-=======
-        gSession->GenerateExperimentName())
->>>>>>> aac8a4e7
         ));
     exp_dialog->exec();  
 
@@ -404,11 +400,6 @@
         item->setData(100, (*it).at(1));
         _last_import_widget->addItem(item);
     }
-<<<<<<< HEAD
-=======
-    _last_import_widget->blockSignals(false);
-    gGui->refreshMenu();
->>>>>>> aac8a4e7
 }
 
 void SubframeHome::_loadSelectedItem(QListWidgetItem* item)
@@ -445,7 +436,6 @@
 
 void SubframeHome::refreshTables() const
 {
-<<<<<<< HEAD
     _dataset_table->clearContents();
     _peak_collections_table->clearContents();
     _unitcell_table->clearContents();
@@ -456,16 +446,6 @@
     if (!gSession->hasProject())
         return;
     
-=======
-    _unitcell_table->clearContents();
-    _dataset_table->clearContents();
-    _peak_collections_table->clearContents();
-
-    if (!gSession->hasProject()){       
-        return;
-    }
-
->>>>>>> aac8a4e7
     try {
         auto b2s = [](bool a) { return !a ? QString("No") : QString("Yes"); };
         auto Type2s = [](nsx::listtype t) {
@@ -566,13 +546,7 @@
         }
     } catch (const std::out_of_range& e) {
     } catch (const std::exception& e) {
-        //QMessageBox::critical(this, "Error", QString(e.what()));
-    }
-<<<<<<< HEAD
-    //gGui->refreshMenu();
-=======
-    gGui->refreshMenu();
->>>>>>> aac8a4e7
+    }
 }
 
 void SubframeHome::clearTables()
