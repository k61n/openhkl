--- conflicted
+++ resolved
@@ -37,16 +37,8 @@
     //! Set the right layout
     void _setRightLayout(QHBoxLayout* main_layout);
 
-<<<<<<< HEAD
 private:
 
-=======
- private:
-    //! Create a new experiment
-    void _createNew();
-    //! Load an experiment from file
-    void _loadFromFile();
->>>>>>> 1c9a591c
     //! Switch the current experiment through the model index
     void _switchCurrentExperiment(const QModelIndex& index) const;
     //! Update the current list
@@ -56,15 +48,12 @@
     //! Load the clicked item
     void _loadSelectedItem(QListWidgetItem* item);
 
-<<<<<<< HEAD
+public:
     //! Create a new experiment
     void createNew();
     //! Load an experiment from file
     void loadFromFile(); 
     
-=======
- public:
->>>>>>> 1c9a591c
     //! Save the current experiment
     void saveCurrent();
     //! Save all experiments provided they have save paths (not implemented)
