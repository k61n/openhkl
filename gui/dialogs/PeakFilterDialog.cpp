//  ***********************************************************************************************
//
//  NSXTool: data reduction for neutron single-crystal diffraction
//
//! @file      gui/dialogs/PeakFilterDialog.cpp
//! @brief     Implements class PeakFilterDialog
//!
//! @homepage  ###HOMEPAGE###
//! @license   GNU General Public License v3 or higher (see COPYING)
//! @copyright Institut Laue-Langevin and Forschungszentrum Jülich GmbH 2016-
//! @authors   see CITATION, MAINTAINER
//
//  ***********************************************************************************************

#include "gui/dialogs/PeakFilterDialog.h"

#include "core/analyse/PeakFilter.h"
#include "gui/MainWin.h"
#include "gui/dialogs/ListNameDialog.h"
#include "gui/models/Meta.h"
#include "gui/models/Session.h"
#include <QCR/engine/logger.h>
#include <QDialogButtonBox>
#include <QHBoxLayout>
#include <QSpacerItem>
#include <QVBoxLayout>

<<<<<<< HEAD
namespace {

QStringList peakListNames()
{
    if (gSession->selectedExperimentNum() >= 0)
        return gSession->selectedExperiment()->getPeakListNames();
    return {""};
}

}

PeakFilterDialog::PeakFilterDialog() : QcrWidget {"filterScreen"}
{
    doLayout();
    refreshData();
=======
PeakFilterDialog::PeakFilterDialog() : QDialog {gGui}
{
    // if (gSession->selectedExperimentNum() < 0) {
    //     gLogger->log("## No experiment selected");
    //     return;
    // }

    // if (gSession->selectedExperiment()->getPeakListNames().empty()) {
    //     gLogger->log("## No peaks to filter. Find peaks first.");
    //     return;
    // }

    // peaks_ = gSession->selectedExperiment()->getPeaks(0, 0)->peaks_;

    // setAttribute(Qt::WA_DeleteOnClose);
    // doLayout();
>>>>>>> 3557b8e4
}

PeakFilterDialog::~PeakFilterDialog()
{}

void PeakFilterDialog::doLayout()
{
    QVBoxLayout* whole = new QVBoxLayout(this);

    QHBoxLayout* upperLayout = new QHBoxLayout;

    QVBoxLayout* settings = new QVBoxLayout;
    stateBox = new QGroupBox("State");
    stateBox->setCheckable(true);
    stateBox->setChecked(true);
    QHBoxLayout* stateBoxLayout = new QHBoxLayout(stateBox);
    selected = new QcrCheckBox("adhoc_selected", "Selected", new QcrCell<bool>(true));
    masked = new QcrCheckBox("adhoc_masked", "Masked", new QcrCell<bool>(false));
    predicted = new QcrCheckBox("adhoc_predicted", "Predicted", new QcrCell<bool>(false));
    stateBoxLayout->addWidget(selected);
    stateBoxLayout->addWidget(masked);
    stateBoxLayout->addWidget(predicted);
    stateBoxLayout->addItem(new QSpacerItem(20, 40, QSizePolicy::Expanding, QSizePolicy::Minimum));
    settings->addWidget(stateBox);
    indexedPeak = new QcrCheckBox("adhoc_indexedPeak", "Indexed peak", new QcrCell<bool>(false));
    settings->addWidget(indexedPeak);

    byUnitCell = new QGroupBox("Indexed peaks by unit cell");
    byUnitCell->setCheckable(true);
    byUnitCell->setChecked(false);
    QHBoxLayout* byLayout = new QHBoxLayout(byUnitCell);
    unitCell = new QcrComboBox("adhoc_unitCell", new QcrCell<int>(0), QStringList {});
    byLayout->addWidget(new QLabel("Unit cell"));
    byLayout->addWidget(unitCell);
    tolerance = new QcrDoubleSpinBox("adhoc_tolerance", new QcrCell<double>(0.2), 10, 6);
    byLayout->addWidget(new QLabel("Tolerance"));
    byLayout->addWidget(tolerance);
    byLayout->addItem(new QSpacerItem(20, 40, QSizePolicy::Expanding, QSizePolicy::Minimum));
    settings->addWidget(byUnitCell);

    strengthBox = new QGroupBox("Strength (I/sigma)");
    strengthBox->setCheckable(true);
    strengthBox->setChecked(false);
    QHBoxLayout* strengthLayout = new QHBoxLayout(strengthBox);
    strengthMin = new QcrDoubleSpinBox("adhoc_strengthmin", new QcrCell<double>(1.0), 10, 6);
    strengthMax = new QcrDoubleSpinBox("adhoc_strengthmax", new QcrCell<double>(3.0), 10, 6);
    strengthLayout->addWidget(new QLabel("Min"));
    strengthLayout->addWidget(strengthMin);
    strengthLayout->addWidget(new QLabel("Max"));
    strengthLayout->addWidget(strengthMax);
    strengthLayout->addItem(new QSpacerItem(20, 30, QSizePolicy::Expanding, QSizePolicy::Minimum));
    settings->addWidget(strengthBox);

    rangeBox = new QGroupBox("d range");
    rangeBox->setCheckable(true);
    rangeBox->setChecked(false);
    QHBoxLayout* rangeLayout = new QHBoxLayout(rangeBox);
    drangeMin = new QcrDoubleSpinBox("adhoc_drangemin", new QcrCell<double>(0.0), 10, 6);
    drangeMax = new QcrDoubleSpinBox("adhoc_drangemax", new QcrCell<double>(100.0), 10, 6);
    rangeLayout->addWidget(new QLabel("Min"));
    rangeLayout->addWidget(drangeMin);
    rangeLayout->addWidget(new QLabel("Max"));
    rangeLayout->addWidget(drangeMax);
    rangeLayout->addItem(new QSpacerItem(20, 30, QSizePolicy::Expanding, QSizePolicy::Minimum));
    settings->addWidget(rangeBox);

    sapcegroupExtincted =
        new QcrCheckBox("adhoc_extincted", "Space-group extincted", new QcrCell<bool>(false));
    settings->addWidget(sapcegroupExtincted);
    sparseGroup = new QGroupBox("Sparse dataset");
    sparseGroup->setCheckable(true);
    sparseGroup->setChecked(false);
    QHBoxLayout* sparse = new QHBoxLayout(sparseGroup);
    sparse->addWidget(new QLabel("Min number of peaks"));
    minNumberPeaks = new QcrSpinBox("adhoc_numPeaks", new QcrCell<int>(0), 5);
    sparse->addWidget(minNumberPeaks);
    sparse->addItem(new QSpacerItem(20, 40, QSizePolicy::Expanding, QSizePolicy::Minimum));
    settings->addWidget(sparseGroup);

    mergeGroup = new QGroupBox("Merged peak significance");
    mergeGroup->setCheckable(true);
    mergeGroup->setChecked(false);
    QHBoxLayout* mergebox = new QHBoxLayout(mergeGroup);
    mergebox->addWidget(new QLabel("Significant level"));
    significanceLevel = new QcrDoubleSpinBox("adhoc_level", new QcrCell<double>(0.99), 10, 6);
    mergebox->addWidget(significanceLevel);
    mergebox->addItem(new QSpacerItem(20, 40, QSizePolicy::Expanding, QSizePolicy::Minimum));
    settings->addWidget(mergeGroup);

    removeOverlapping = new QcrCheckBox(
        "adhoc_removeOverlapping", "Remove overlapping peaks", new QcrCell<bool>(false));
    settings->addWidget(removeOverlapping);
    keepComplementary = new QcrCheckBox(
        "adhoc_keepComplementary", "Keep the complementary selection", new QcrCell<bool>(false));
    settings->addWidget(keepComplementary);
    upperLayout->addLayout(settings, 1);

    QVBoxLayout* tablelayout = new QVBoxLayout;
<<<<<<< HEAD
    peakList = new QcrComboBox("adhoc_peakListsPeakFilter", new QcrCell<int>(0), &peakListNames);
    peakList->setHook([this](int) {
        if (gSession->selectedExperimentNum() < 0
                || gSession->selectedExperiment()->getPeakListNames().empty())
            return;
        peaks_ = gSession->selectedExperiment()->getPeaks(peakList->currentText())->peaks_;
        model_->setPeaks(peaks_);
    });
    tablelayout->addWidget(peakList);
    peaksTable = new PeaksTableView;
=======
    // peakList = new QcrComboBox(
    //     "adhoc_peakListsPeakFilter", new QcrCell<int>(0),
    //     gSession->selectedExperiment()->getPeakListNames());
    // tablelayout->addWidget(peakList);
    // model_ = new PeaksTableModel(
    //     "adhoc_filterModel", gSession->selectedExperiment()->experiment(), peaks_);
    peaksTable = new PeaksTableView;
    // peaksTable->setModel(model_);
>>>>>>> 3557b8e4
    tablelayout->addWidget(peaksTable);
    upperLayout->addLayout(tablelayout, 2);

    whole->addLayout(upperLayout);
    buttons = new QDialogButtonBox(
        QDialogButtonBox::Ok | QDialogButtonBox::Apply, Qt::Horizontal);
    whole->addWidget(buttons);

<<<<<<< HEAD
=======
    // peakList->setHook([this](int) {
    //     peaks_ = gSession->selectedExperiment()->getPeaks(peakList->currentText())->peaks_;
    //     model_->setPeaks(peaks_);
    // });
>>>>>>> 3557b8e4
    connect(buttons, &QDialogButtonBox::clicked, this, &PeakFilterDialog::slotActionClicked);
}

void PeakFilterDialog::refreshData()
{
    if ((gSession->selectedExperimentNum() < 0) ||
            (gSession->selectedExperiment()->getPeakListNames().empty()))
        return;

    if (!model_) {
        model_ = new PeaksTableModel("peakFilterPeakModel",
                                     gSession->selectedExperiment()->experiment(),
                                     gSession->selectedExperiment()->getPeaks()->peaks_);
        peaksTable->setModel(model_);
    }
}

void PeakFilterDialog::filterPeaks()
{
    nsx::PeakList filtered_peaks = peaks_;

    nsx::PeakFilter peak_filter;

    if (stateBox->isChecked()) {
        filtered_peaks = peak_filter.selected(filtered_peaks, selected->isChecked());
        filtered_peaks = peak_filter.masked(filtered_peaks, masked->isChecked());
        filtered_peaks = peak_filter.predicted(filtered_peaks, predicted->isChecked());
    }

    if (indexedPeak->isChecked())
        filtered_peaks = peak_filter.indexed(filtered_peaks);

    if (byUnitCell->isChecked()) {
        if (unitCell->count() > 0) {
            nsx::sptrUnitCell unit_cell = unitCell->itemData(unitCell->currentIndex(), Qt::UserRole)
                                              .value<nsx::sptrUnitCell>();
            filtered_peaks = peak_filter.indexed(filtered_peaks, *unit_cell, tolerance->value());
        }
    }

    if (strengthBox->isChecked()) {
        double smin = strengthMin->value();
        double smax = strengthMax->value();

        filtered_peaks = peak_filter.strength(filtered_peaks, smin, smax);
    }

    if (rangeBox->isChecked()) {
        double d_min = drangeMin->value();
        double d_max = drangeMax->value();

        filtered_peaks = peak_filter.dRange(filtered_peaks, d_min, d_max);
    }

    if (sapcegroupExtincted->isChecked())
        filtered_peaks = peak_filter.extincted(filtered_peaks);

    if (sparseGroup->isChecked()) {
        size_t min_num_peaks = static_cast<size_t>(minNumberPeaks->value());

        filtered_peaks = peak_filter.sparseDataSet(filtered_peaks, min_num_peaks);
    }

    if (mergeGroup->isChecked()) {
        double significance_level = significanceLevel->value();

        filtered_peaks = peak_filter.mergedPeaksSignificance(filtered_peaks, significance_level);
    }

    if (removeOverlapping->isChecked())
        filtered_peaks = peak_filter.overlapping(filtered_peaks);

    if (keepComplementary->isChecked())
        filtered_peaks = peak_filter.complementary(peaks_, filtered_peaks);

    model_->setPeaks(filtered_peaks);
}

void PeakFilterDialog::accept()
{
<<<<<<< HEAD
    const nsx::PeakList& filtered_peaks = model_->peaks();

    if (!filtered_peaks.empty()) {
        std::unique_ptr<ListNameDialog> dlg(new ListNameDialog(filtered_peaks));

        if (!dlg->exec())
            return;

        Peaks* peaks = new Peaks(filtered_peaks, dlg->listName(), listtype::FILTERED, "unknown");
        const Peaks* parent = gSession->selectedExperiment()->getPeaks(peakList->currentText());
        peaks->parent = peakList->currentText();
        peaks->convolutionkernel_ = parent->convolutionkernel_;
        peaks->file_ = parent->file_;
        gSession->selectedExperiment()->addPeaks(peaks, peakList->currentText());

        QString message = "Applied peak filters on selected peaks. Remains ";
        message += QString::number(filtered_peaks.size());
        message += " out of ";
        message += QString::number(peaks_.size());
        message += " peaks";
        gLogger->log(message);
    }
=======
    // const nsx::PeakList& filtered_peaks = model_->peaks();

    // if (!filtered_peaks.empty()) {
    //     std::unique_ptr<ListNameDialog> dlg(new ListNameDialog(filtered_peaks));

    //     if (!dlg->exec())
    //         return;

    //     Peaks* peaks = new Peaks(filtered_peaks, dlg->listName(), listtype::FILTERED, "unknown");
    //     const Peaks* parent = gSession->selectedExperiment()->getPeaks(peakList->currentText());
    //     peaks->parent = peakList->currentText();
    //     peaks->convolutionkernel_ = parent->convolutionkernel_;
    //     peaks->file_ = parent->file_;
    //     gSession->selectedExperiment()->addPeaks(peaks, peakList->currentText());

    //     QString message = "Applied peak filters on selected peaks. Remains ";
    //     message += QString::number(filtered_peaks.size());
    //     message += " out of ";
    //     message += QString::number(peaks_.size());
    //     message += " peaks";
    //     gLogger->log(message);
    // }

    QDialog::accept();
>>>>>>> 3557b8e4
}

void PeakFilterDialog::slotActionClicked(QAbstractButton* button)
{
    auto button_role = buttons->standardButton(button);

    switch (button_role) {
        case QDialogButtonBox::StandardButton::Apply: {
            filterPeaks();
            break;
        }
        case QDialogButtonBox::StandardButton::Ok: {
            accept();
            break;
        }
        default: {
            return;
        }
    }
}<|MERGE_RESOLUTION|>--- conflicted
+++ resolved
@@ -25,23 +25,6 @@
 #include <QSpacerItem>
 #include <QVBoxLayout>
 
-<<<<<<< HEAD
-namespace {
-
-QStringList peakListNames()
-{
-    if (gSession->selectedExperimentNum() >= 0)
-        return gSession->selectedExperiment()->getPeakListNames();
-    return {""};
-}
-
-}
-
-PeakFilterDialog::PeakFilterDialog() : QcrWidget {"filterScreen"}
-{
-    doLayout();
-    refreshData();
-=======
 PeakFilterDialog::PeakFilterDialog() : QDialog {gGui}
 {
     // if (gSession->selectedExperimentNum() < 0) {
@@ -58,7 +41,6 @@
 
     // setAttribute(Qt::WA_DeleteOnClose);
     // doLayout();
->>>>>>> 3557b8e4
 }
 
 PeakFilterDialog::~PeakFilterDialog()
@@ -157,18 +139,6 @@
     upperLayout->addLayout(settings, 1);
 
     QVBoxLayout* tablelayout = new QVBoxLayout;
-<<<<<<< HEAD
-    peakList = new QcrComboBox("adhoc_peakListsPeakFilter", new QcrCell<int>(0), &peakListNames);
-    peakList->setHook([this](int) {
-        if (gSession->selectedExperimentNum() < 0
-                || gSession->selectedExperiment()->getPeakListNames().empty())
-            return;
-        peaks_ = gSession->selectedExperiment()->getPeaks(peakList->currentText())->peaks_;
-        model_->setPeaks(peaks_);
-    });
-    tablelayout->addWidget(peakList);
-    peaksTable = new PeaksTableView;
-=======
     // peakList = new QcrComboBox(
     //     "adhoc_peakListsPeakFilter", new QcrCell<int>(0),
     //     gSession->selectedExperiment()->getPeakListNames());
@@ -177,7 +147,6 @@
     //     "adhoc_filterModel", gSession->selectedExperiment()->experiment(), peaks_);
     peaksTable = new PeaksTableView;
     // peaksTable->setModel(model_);
->>>>>>> 3557b8e4
     tablelayout->addWidget(peaksTable);
     upperLayout->addLayout(tablelayout, 2);
 
@@ -186,13 +155,10 @@
         QDialogButtonBox::Ok | QDialogButtonBox::Apply, Qt::Horizontal);
     whole->addWidget(buttons);
 
-<<<<<<< HEAD
-=======
     // peakList->setHook([this](int) {
     //     peaks_ = gSession->selectedExperiment()->getPeaks(peakList->currentText())->peaks_;
     //     model_->setPeaks(peaks_);
     // });
->>>>>>> 3557b8e4
     connect(buttons, &QDialogButtonBox::clicked, this, &PeakFilterDialog::slotActionClicked);
 }
 
@@ -273,30 +239,6 @@
 
 void PeakFilterDialog::accept()
 {
-<<<<<<< HEAD
-    const nsx::PeakList& filtered_peaks = model_->peaks();
-
-    if (!filtered_peaks.empty()) {
-        std::unique_ptr<ListNameDialog> dlg(new ListNameDialog(filtered_peaks));
-
-        if (!dlg->exec())
-            return;
-
-        Peaks* peaks = new Peaks(filtered_peaks, dlg->listName(), listtype::FILTERED, "unknown");
-        const Peaks* parent = gSession->selectedExperiment()->getPeaks(peakList->currentText());
-        peaks->parent = peakList->currentText();
-        peaks->convolutionkernel_ = parent->convolutionkernel_;
-        peaks->file_ = parent->file_;
-        gSession->selectedExperiment()->addPeaks(peaks, peakList->currentText());
-
-        QString message = "Applied peak filters on selected peaks. Remains ";
-        message += QString::number(filtered_peaks.size());
-        message += " out of ";
-        message += QString::number(peaks_.size());
-        message += " peaks";
-        gLogger->log(message);
-    }
-=======
     // const nsx::PeakList& filtered_peaks = model_->peaks();
 
     // if (!filtered_peaks.empty()) {
@@ -321,7 +263,6 @@
     // }
 
     QDialog::accept();
->>>>>>> 3557b8e4
 }
 
 void PeakFilterDialog::slotActionClicked(QAbstractButton* button)
