--- conflicted
+++ resolved
@@ -17,7 +17,6 @@
 
 #include "core/instrument/InstrumentTypes.h"
 #include "gui/graphics/CrystalScene.h"
-#include <QCR/widgets/actions.h>
 #include <QDialog>
 #include <QScrollBar>
 
@@ -44,7 +43,6 @@
     //! Pointer to the QGraphicsScene
     CrystalScene* crystalScene;
 
-<<<<<<< HEAD
 private:
    QScrollBar* scrollBar;
    QPushButton* rulerButton;
@@ -52,14 +50,6 @@
    QPushButton* pickPointButton;
    QPushButton* removePointButton;
    QPushButton* triangulateButton;
-=======
-    QScrollBar* scrollBar;
-    QcrIconTriggerButton* rulerButton;
-    QcrIconTriggerButton* pickCenterButton;
-    QcrIconTriggerButton* pickPointButton;
-    QcrIconTriggerButton* removePointButton;
-    QcrIconTriggerButton* triangulateButton;
->>>>>>> 1c9a591c
 };
 
 #endif // GUI_DIALOGS_ABSORPTIONDIALOG_H