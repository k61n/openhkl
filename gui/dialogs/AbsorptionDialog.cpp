//  ***********************************************************************************************
//
//  NSXTool: data reduction for neutron single-crystal diffraction
//
//! @file      gui/dialogs/AbsorptionDialog.cpp
//! @brief     Implements class AbsorptionDialog
//!
//! @homepage  ###HOMEPAGE###
//! @license   GNU General Public License v3 or higher (see COPYING)
//! @copyright Institut Laue-Langevin and Forschungszentrum Jülich GmbH 2016-
//! @authors   see CITATION, MAINTAINER
//
//  ***********************************************************************************************

#include "gui/dialogs/AbsorptionDialog.h"

#include "gui/models/Session.h"
#include <QFileDialog>
#include <QGraphicsView>
#include <QVBoxLayout>
#include <fstream>
#include <QPushButton>

AbsorptionDialog::AbsorptionDialog() : QDialog {}
{
    setAttribute(Qt::WA_DeleteOnClose);
    resize(900, 650);

    QWidget* layoutWidget = new QWidget(this);
    layoutWidget->setGeometry(80, 10, 800, 630);
    QVBoxLayout* verticalLayout = new QVBoxLayout(layoutWidget);
    QGraphicsView* crystalView = new QGraphicsView(layoutWidget);
    crystalView->setMinimumSize(800, 600);
    crystalView->setVerticalScrollBarPolicy(Qt::ScrollBarAlwaysOff);
    crystalView->setHorizontalScrollBarPolicy(Qt::ScrollBarAlwaysOff);
    verticalLayout->addWidget(crystalView);

    scrollBar = new QScrollBar(layoutWidget);
    scrollBar->setOrientation(Qt::Horizontal);
    verticalLayout->addWidget(scrollBar);

    QWidget* layoutWidget2 = new QWidget(this);
    layoutWidget2->setGeometry(10, 10, 60, 340);
    QVBoxLayout* verticalLayout2 = new QVBoxLayout(layoutWidget2);
<<<<<<< HEAD

    QPushButton* openFileButton = new QPushButton("open ILL *jpr file");
    openFileButton->setIcon(QIcon(":/resources/openFileIcon.png"));
    verticalLayout2->addWidget(openFileButton);

    rulerButton = new QPushButton("Calibrate distance using ruler");
    rulerButton->setIcon(QIcon(":/resources/IconcalibrateDistance.png"));
    verticalLayout2->addWidget(rulerButton);

    pickCenterButton = new QPushButton("Calibrate pin position");
    pickCenterButton->setIcon(QIcon(":/resources/IconpickCenter.png"));
    verticalLayout2->addWidget(pickCenterButton);

    pickPointButton = new QPushButton("Add point to the hull");
    pickPointButton->setIcon(QIcon(":/resources/IconpickingPoints.png"));
    verticalLayout2->addWidget(pickPointButton);

    removePointButton = new QPushButton("remove existing points");
    removePointButton->setIcon(QIcon(":/resources/IconremovingPoints.png"));
    verticalLayout2->addWidget(removePointButton);

    triangulateButton = new QPushButton("construct convex hull from points");
    triangulateButton->setIcon(QIcon(":/resources/Icontriangulate.png"));
=======
    QcrIconTriggerButton* openFileButton = new QcrIconTriggerButton(
        "adhoc_AbsorbOpenFile", "open ILL *jpr file", ":/resources/openFileIcon.png");
    verticalLayout2->addWidget(openFileButton);
    rulerButton = new QcrIconTriggerButton(
        "adhoc_CalibrateDistanceButton", "calibrate distance using ruler",
        ":/resources/IconcalibrateDistance.png");
    verticalLayout2->addWidget(rulerButton);
    pickCenterButton = new QcrIconTriggerButton(
        "adhoc_PickCenterButton", "calibrate pin position", ":/resources/IconpickCenter.png");
    verticalLayout2->addWidget(pickCenterButton);
    pickPointButton = new QcrIconTriggerButton(
        "adhoc_PickingPointsButton", "add point to the hull", ":/resources/IconpickingPoints.png");
    verticalLayout2->addWidget(pickPointButton);
    removePointButton = new QcrIconTriggerButton(
        "adhoc_RemovingPointsButton", "remove existing points",
        ":/resources/IconremovingPoints.png");
    verticalLayout2->addWidget(removePointButton);
    triangulateButton = new QcrIconTriggerButton(
        "adhoc_triangulateButton", "construct convex hull from points",
        ":/resources/Icontriangulate.png");
>>>>>>> 1c9a591c
    verticalLayout2->addWidget(triangulateButton);

    crystalScene = new CrystalScene(
        &gSession->selectedExperiment()->experiment()->diffractometer()->sample().shape());
    crystalView->setScene(crystalScene);

    connect(scrollBar, &QScrollBar::valueChanged, [=](int i) {
        crystalScene->loadImage(QString::fromStdString(_imageList[i].second));
        crystalScene->drawText("Phi: " + QString::number(_imageList[i].first));
        connect(scrollBar, &QScrollBar::valueChanged, [=](int i) {
            crystalScene->setRotationAngle(_imageList[i].first);
        });
    });

<<<<<<< HEAD
    connect(
        rulerButton, &QPushButton::clicked,
        [=]() {crystalScene->activateCalibrateDistance();}
    );

    connect(
        pickCenterButton, &QPushButton::clicked,
        [=]() {crystalScene->activatePickCenter();}
    );

    connect(
        pickPointButton, &QPushButton::clicked,
        [=]() {crystalScene->activatePickingPoints();}
    );

    connect(
        removePointButton, &QPushButton::clicked,
        [=]() {crystalScene->activateRemovingPoints();}
    );

    connect(
        triangulateButton, &QPushButton::clicked,
        [=]() {crystalScene->triangulate();}
    );

    connect(
        openFileButton, &QPushButton::clicked,
        [=]() {
            QFileDialog dialog(this);
            dialog.setFileMode(QFileDialog::ExistingFile);

            QString fileName =
                    dialog.getOpenFileName(this, "Select video file", "", tr("Video file (*.info)"));
            if (fileName.isEmpty())
                return;
            readInfoFile(fileName.toStdString());
        }
    );
    
    connect(
        crystalScene, &CrystalScene::calibrateDistanceOK, 
        [=]() {pickCenterButton->setEnabled(true);}
    );

    connect(
        crystalScene, &CrystalScene::calibrateCenterOK, 
        [=]() {
            pickPointButton->setEnabled(true);
            removePointButton->setEnabled(true);
            triangulateButton->setEnabled(true);
        }
    );
=======
    rulerButton->trigger()->setTriggerHook([=]() { crystalScene->activateCalibrateDistance(); });
    pickCenterButton->trigger()->setTriggerHook([=]() { crystalScene->activatePickCenter(); });
    pickPointButton->trigger()->setTriggerHook([=]() { crystalScene->activatePickingPoints(); });
    removePointButton->trigger()->setTriggerHook([=]() { crystalScene->activateRemovingPoints(); });
    triangulateButton->trigger()->setTriggerHook([=]() { crystalScene->triangulate(); });
    openFileButton->trigger()->setTriggerHook([=]() {
        QFileDialog dialog(this);
        dialog.setFileMode(QFileDialog::ExistingFile);

        QString fileName =
            dialog.getOpenFileName(this, "Select video file", "", tr("Video file (*.info)"));
        if (fileName.isEmpty())
            return;
        readInfoFile(fileName.toStdString());
    });

    connect(crystalScene, &CrystalScene::calibrateDistanceOK, [=]() {
        pickCenterButton->setEnabled(true);
    });
    connect(crystalScene, &CrystalScene::calibrateCenterOK, [=]() {
        pickPointButton->setEnabled(true);
        removePointButton->setEnabled(true);
        triangulateButton->setEnabled(true);
    });
>>>>>>> 1c9a591c

    crystalView->setRenderHint(QPainter::Antialiasing);

    setupInitialButtons();

    show();
}

void AbsorptionDialog::setupInitialButtons()
{
    rulerButton->setDisabled(true);
    pickCenterButton->setDisabled(true);
    pickPointButton->setDisabled(true);
    removePointButton->setDisabled(true);
    triangulateButton->setDisabled(true);
}

void AbsorptionDialog::initializeSlider(int i)
{
    scrollBar->setEnabled(true);
    scrollBar->setRange(0, i);
}

void AbsorptionDialog::readInfoFile(const std::string& filename)
{
    // Clear alll images.
    _imageList.clear();
    _imageList.shrink_to_fit();

    std::ifstream file;
    file.open(filename.c_str(), std::ios::in);

    if (file.is_open()) {
        // First read instrument name and validate with diffractometer name
        std::string _instrumentName, date;
        file >> _instrumentName >> date;
        std::string diffType = _experiment->diffractometer()->name();
        if (_instrumentName.compare(diffType) != 0) {
<<<<<<< HEAD
=======
            qWarning() << "Instrument name in video file does not match "
                          "the diffractometer name";
>>>>>>> 1c9a591c
            return;
        }

        std::string line;
        // Skip one line (comment)
        getline(file, line);
        getline(file, line);
        // Read line with goniometer angles
        getline(file, line);
        // Cout number of axes, validate with goniometer definition
        const nsx::Sample& sample = _experiment->diffractometer()->sample();
        const nsx::Gonio& sample_gonio = sample.gonio();
        std::size_t numberAngles = std::count(line.begin(), line.end(), ':');
        if (numberAngles == sample_gonio.nAxes()) {
<<<<<<< HEAD
=======
            qWarning() << "Number of goniometer axes in video file does "
                          "not match instrument definition";
>>>>>>> 1c9a591c
            return;
        }

        // Remove all occurences of ':' before reading
        line.erase(std::remove(line.begin(), line.end(), ':'), line.end());
        std::stringstream is(line);
        for (std::size_t i = 0; i < numberAngles; ++i) {
            std::string name;
            double value;
            is >> name >> value;
            const auto& axis = sample_gonio.axis(i);
            if (axis.name().compare(name) != 0) {
<<<<<<< HEAD
=======
                qWarning() << "Mismatch between axis names in video file "
                              "and in instrument definition";
>>>>>>> 1c9a591c
                return;
            }
        }

        // Get base directory where images are stored
        QFileInfo info(filename.c_str());
        QDir dir = info.absoluteDir();
        _filepath = dir.absolutePath().toStdString();
        //
        getline(file, line);
        if (line.find("camera:") != std::string::npos)
            getline(file, line);
        while (!file.eof()) {
            line.erase(std::remove(line.begin(), line.end(), ':'), line.end());
            std::stringstream is(line);
            std::string name, jpgfile;
            double value;
            is >> name >> value >> jpgfile;
            _imageList.push_back(std::pair<double, std::string>(value, _filepath + "/" + jpgfile));
            getline(file, line);
        }
        file.close();
        initializeSlider(_imageList.size() - 1);
        // Load front image of the movie
        crystalScene->loadImage(QString::fromStdString(_imageList[0].second));
    }
    rulerButton->setEnabled(true);
}<|MERGE_RESOLUTION|>--- conflicted
+++ resolved
@@ -42,7 +42,6 @@
     QWidget* layoutWidget2 = new QWidget(this);
     layoutWidget2->setGeometry(10, 10, 60, 340);
     QVBoxLayout* verticalLayout2 = new QVBoxLayout(layoutWidget2);
-<<<<<<< HEAD
 
     QPushButton* openFileButton = new QPushButton("open ILL *jpr file");
     openFileButton->setIcon(QIcon(":/resources/openFileIcon.png"));
@@ -66,28 +65,6 @@
 
     triangulateButton = new QPushButton("construct convex hull from points");
     triangulateButton->setIcon(QIcon(":/resources/Icontriangulate.png"));
-=======
-    QcrIconTriggerButton* openFileButton = new QcrIconTriggerButton(
-        "adhoc_AbsorbOpenFile", "open ILL *jpr file", ":/resources/openFileIcon.png");
-    verticalLayout2->addWidget(openFileButton);
-    rulerButton = new QcrIconTriggerButton(
-        "adhoc_CalibrateDistanceButton", "calibrate distance using ruler",
-        ":/resources/IconcalibrateDistance.png");
-    verticalLayout2->addWidget(rulerButton);
-    pickCenterButton = new QcrIconTriggerButton(
-        "adhoc_PickCenterButton", "calibrate pin position", ":/resources/IconpickCenter.png");
-    verticalLayout2->addWidget(pickCenterButton);
-    pickPointButton = new QcrIconTriggerButton(
-        "adhoc_PickingPointsButton", "add point to the hull", ":/resources/IconpickingPoints.png");
-    verticalLayout2->addWidget(pickPointButton);
-    removePointButton = new QcrIconTriggerButton(
-        "adhoc_RemovingPointsButton", "remove existing points",
-        ":/resources/IconremovingPoints.png");
-    verticalLayout2->addWidget(removePointButton);
-    triangulateButton = new QcrIconTriggerButton(
-        "adhoc_triangulateButton", "construct convex hull from points",
-        ":/resources/Icontriangulate.png");
->>>>>>> 1c9a591c
     verticalLayout2->addWidget(triangulateButton);
 
     crystalScene = new CrystalScene(
@@ -102,7 +79,6 @@
         });
     });
 
-<<<<<<< HEAD
     connect(
         rulerButton, &QPushButton::clicked,
         [=]() {crystalScene->activateCalibrateDistance();}
@@ -155,32 +131,6 @@
             triangulateButton->setEnabled(true);
         }
     );
-=======
-    rulerButton->trigger()->setTriggerHook([=]() { crystalScene->activateCalibrateDistance(); });
-    pickCenterButton->trigger()->setTriggerHook([=]() { crystalScene->activatePickCenter(); });
-    pickPointButton->trigger()->setTriggerHook([=]() { crystalScene->activatePickingPoints(); });
-    removePointButton->trigger()->setTriggerHook([=]() { crystalScene->activateRemovingPoints(); });
-    triangulateButton->trigger()->setTriggerHook([=]() { crystalScene->triangulate(); });
-    openFileButton->trigger()->setTriggerHook([=]() {
-        QFileDialog dialog(this);
-        dialog.setFileMode(QFileDialog::ExistingFile);
-
-        QString fileName =
-            dialog.getOpenFileName(this, "Select video file", "", tr("Video file (*.info)"));
-        if (fileName.isEmpty())
-            return;
-        readInfoFile(fileName.toStdString());
-    });
-
-    connect(crystalScene, &CrystalScene::calibrateDistanceOK, [=]() {
-        pickCenterButton->setEnabled(true);
-    });
-    connect(crystalScene, &CrystalScene::calibrateCenterOK, [=]() {
-        pickPointButton->setEnabled(true);
-        removePointButton->setEnabled(true);
-        triangulateButton->setEnabled(true);
-    });
->>>>>>> 1c9a591c
 
     crystalView->setRenderHint(QPainter::Antialiasing);
 
@@ -219,11 +169,6 @@
         file >> _instrumentName >> date;
         std::string diffType = _experiment->diffractometer()->name();
         if (_instrumentName.compare(diffType) != 0) {
-<<<<<<< HEAD
-=======
-            qWarning() << "Instrument name in video file does not match "
-                          "the diffractometer name";
->>>>>>> 1c9a591c
             return;
         }
 
@@ -238,11 +183,6 @@
         const nsx::Gonio& sample_gonio = sample.gonio();
         std::size_t numberAngles = std::count(line.begin(), line.end(), ':');
         if (numberAngles == sample_gonio.nAxes()) {
-<<<<<<< HEAD
-=======
-            qWarning() << "Number of goniometer axes in video file does "
-                          "not match instrument definition";
->>>>>>> 1c9a591c
             return;
         }
 
@@ -255,11 +195,6 @@
             is >> name >> value;
             const auto& axis = sample_gonio.axis(i);
             if (axis.name().compare(name) != 0) {
-<<<<<<< HEAD
-=======
-                qWarning() << "Mismatch between axis names in video file "
-                              "and in instrument definition";
->>>>>>> 1c9a591c
                 return;
             }
         }
