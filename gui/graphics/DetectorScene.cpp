--- conflicted
+++ resolved
@@ -190,11 +190,6 @@
 
 void DetectorScene::peakModelDataChanged()
 {
-<<<<<<< HEAD
-    std::cout << "DetectorScene::peakModelDataChanged()" << std::endl;
-=======
-    std::cout<< "DetectorScene::peakModelDataChanged()" << std::endl;
->>>>>>> aac8a4e7
     loadCurrentImage();
     drawPeakitems();
     update();
