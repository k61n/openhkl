--- conflicted
+++ resolved
@@ -267,10 +267,8 @@
 
     //! Return true if similar to another unit cell
     bool isSimilar(UnitCell* other, double length_tol, double angle_tol);
-<<<<<<< HEAD
+	//! Return true if difference between two numbers is small
     bool smallDiff(double a, double b, double tolerance);
-=======
->>>>>>> 982a178f
 
 #ifndef SWIG
     EIGEN_MAKE_ALIGNED_OPERATOR_NEW
