--- conflicted
+++ resolved
@@ -75,11 +75,8 @@
         ('Jülich Centre for Neutron Science (JCNS)', 'https://www.fz-juelich.de/de/jcns')
     ]
 }
-<<<<<<< HEAD
 html_logo = '_static/OpenHKL32px.png'
-=======
-html_logo = '_static/OpenHKL.png'
->>>>>>> 5eb519ff
+
 
 # -- Options for LaTeX output ---------------------------------------------
 
