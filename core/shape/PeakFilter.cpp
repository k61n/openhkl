--- conflicted
+++ resolved
@@ -40,21 +40,12 @@
     _d_range = {1.5, 50.0};
     _significance = 0.9900;
     _sparse = 100;
-<<<<<<< HEAD
-    resetFilterParameters();
-}
-
-void PeakFilter::resetFilterParameters()
-{
-    _filter_params = {true, false, false, false, false, false, false, false,
-=======
     resetFilterFlags();
 }
 
 void PeakFilter::resetFilterFlags()
 {
     _filter_flags = {true, false, false, false, false, false, false, false,
->>>>>>> 0b9bdbaf
                       false, false, false, false, false};
 }
 
