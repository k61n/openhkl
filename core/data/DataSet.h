//  ***********************************************************************************************
//
//  OpenHKL: data reduction for single crystal diffraction
//
//! @file      core/data/DataSet.h
//! @brief     Defines class DataSet
//!
//! @homepage  https://openhkl.org
//! @license   GNU General Public License v3 or higher (see COPYING)
//! @copyright Institut Laue-Langevin and Forschungszentrum Jülich GmbH 2016-
//! @authors   see CITATION, MAINTAINER
//
//  ***********************************************************************************************

#ifndef OHKL_CORE_DATA_DATASET_H
#define OHKL_CORE_DATA_DATASET_H

#include "base/mask/IMask.h"
#include "core/data/DataTypes.h"
#include "core/data/ImageGradient.h"
#include "core/instrument/InstrumentState.h"
#include "core/loader/IDataReader.h"
#include "core/peak/Peak3D.h"
#include "core/raw/DataKeys.h"
//#include "core/loader/TiffDataReader.h"

#include <gsl/gsl_histogram.h>

#include <memory>

namespace ohkl {

class Detector;
class DetectorEvent;
class Diffractometer;
class InstrumentStateSet;
struct RawDataReaderParameters;
struct tif_file_metadata;
struct TiffDataReaderParameters;

enum class BitDepth { u8b = 8, u16b = 16, u32b = 32 };

/*! \addtogroup python_api
 *  @{*/

/*! \brief Class used to manage loading of detector images and metadata from
 *  disk
 *
 *  Note that this class does not contain any actual data, just a few metadata
 *  and a link to the data reader.
 */
class DataSet {
    friend class UnitTest_DataSet;

 public:
    DataSet(const std::string& dataset_name, Diffractometer* diffractometer);
    ~DataSet() = default;

    DataSet() = delete;
    DataSet(const DataSet& other) = delete;
    DataSet& operator=(const DataSet& other) = delete;

    //! Number of detector image frames acquired so far
    std::size_t nFrames() const;
    std::size_t nRows() const; //!< The number of rows in each detector image
    std::size_t nCols() const; //!< The number of columns in each detector image

    void addMask(IMask* mask);
    void removeMask(IMask* mask);
    bool removeMaskByIndex(std::vector<size_t> idx);
    const std::vector<IMask*>& masks() const;

    void maskPeaks(
        std::vector<Peak3D*>& peaks, std::map<Peak3D*, RejectionFlag>& rejection_map,
        double bkg_end = -1.0) const;

    //! Read a single frame
    virtual Eigen::MatrixXi frame(const std::size_t idx) const;
    //! Returns frame after transforming to account for detector gain and baseline
    virtual Eigen::MatrixXd transformedFrame(std::size_t idx) const;
    //! Return per-pixel magnitude of gradient of a given frame
    virtual Eigen::MatrixXd gradientFrame(
        std::size_t idx, GradientKernel kernel, bool realspace = true) const;

    //! Gets the file handle.
    void open();
    //! Close file and release handle
    void close();

    //! Returns the sample-space q vector corresponding to a detector event
    ReciprocalVector computeQ(const DetectorEvent& ev) const;

    //! Returns the data reader used to set this dataset
    const IDataReader* reader() const;
    IDataReader* reader();

    //! Returns the diffractometer associated to this dataset
    const Diffractometer* diffractometer() const;
    //! Returns the diffractometer associated to this dataset
    Diffractometer* diffractometer();
    //! Returns the detector associated to this dataset
    Detector& detector();
    //! Returns the detector associated to this dataset
    const Detector& detector() const;
    std::string name() const;
    void setName(const std::string& name);

    //! Returns a const reference to the MetaData container
    const ohkl::MetaData& metadata() const;
    //! Returns a reference to the MetaData container
    ohkl::MetaData& metadata();

    //! Add a data file for reading data. Reading frames will be done only upon request.
    void addDataFile(const std::string& filename, const std::string& extension);
    //! Set the parameters for the raw-data reader.
    void setRawReaderParameters(const RawDataReaderParameters& params);

    //! Set the parameters for a tif data reader
    void setTiffReaderParameters(const TiffDataReaderParameters& params);

    //! Add a raw file to be read as a single detector image frame. Reading frames will be done only
    //! upon request.
    void addRawFrame(const std::string& rawfilename);

    //! Add a tif file
    void addTiffFrame(const std::string& filename);

    //! Finish reading procedure (must be called before using the data stored in the DataSet).
    void finishRead();

    //! Query the wavelength stored in the metadata
    double wavelength() const;

    //! Query image bit depth stored in metadata
    BitDepth bitDepth() const;

    //! Get the initial instrument states
    void setInstrumentStates(InstrumentStateSet* states);
    //! Return instrument state list
    InstrumentStateList& instrumentStates();

    //! Adjust the direct beam (mainly for scripting purposes)
    void adjustDirectBeam(double x_offset, double y_offset);

    //! Initialise intensity histograms
    void initHistograms(std::size_t nbins);
    //! Generate frame intensity histogram
    void getFrameIntensityHistogram(std::size_t index);
    //! Generate intensity histogram for whole DataSet
    void getIntensityHistogram(std::size_t nbins);
    //! Free histogram memeory
    void clearHistograms();
    //! Maximum per pixel count for whole DataSet
    double maxCount();
    //! getting number of available
    size_t getNumberHistograms() { return _histograms.size(); }

    //! accessing created histograms
    gsl_histogram* getHistogram(int index);
    //! accessing Total histogram
    gsl_histogram* getTotalHistogram();

    //! returns a booleans whether masks have been created or not
    bool hasMasks();
    //! get the number of detector masks
    size_t getNMasks();
    //! remove all detector masks from DataSet
    void removeAllMasks();

    //! Initialise the frame buffer
    void initBuffer(bool bufferAll = true);
    //! Clear the frame buffer
    void clearBuffer();

    //! get tiff file resolutions
    static std::vector<std::string> getTiffResolutions(std::vector<std::string> filenames);

    //! check tiff file resolutions
    static std::string checkTiffResolution(std::vector<std::string> filenames);

<<<<<<< HEAD
    virtual void setNFrames(std::size_t nframes) { std::ignore = nframes; };

    //! Data shape (columns, rows, frames)
    std::size_t datashape[3]{0, 0, 0};
    //! Reads the bit depth values from a given tiff files
    int getTiffBitDepth(std::vector<std::string> filenames);



 protected:
=======
    //! return bit depth of tiff files. returns -1 if different bpp values are found
    int getTiffBitDepth(std::vector<std::string> filenames);

 private:
>>>>>>> 6a0e8b1f
    void setReader(const DataFormat dataformat, const std::string& filename = "");

    std::string _name = ohkl::kw_datasetDefaultName;
    std::vector<Eigen::MatrixXi> _data;
    std::vector<IMask*> _masks;
    ohkl::MetaData _metadata;
    //! Current data reader (set only once)
    std::shared_ptr<IDataReader> _reader;
    //! Current data format (set only once)
    DataFormat _dataformat = DataFormat::Unknown;
    //! Pointer to the Diffractometer
    Diffractometer* _diffractometer;
    //! Pointer to instrument states
    InstrumentStateSet* _states;

    //! Per-frame histograms of intensities
    std::vector<gsl_histogram*> _histograms;
    //! Intensity histogram for whole DataSet
    gsl_histogram* _total_histogram;

    //! Buffer for image data
    std::vector<std::unique_ptr<Eigen::MatrixXi>> _frame_buffer;
    //! Whether or not the buffer is active
    bool _buffered;
};

/*! @}*/
} // namespace ohkl

#endif // OHKL_CORE_DATA_DATASET_H<|MERGE_RESOLUTION|>--- conflicted
+++ resolved
@@ -178,23 +178,16 @@
     //! check tiff file resolutions
     static std::string checkTiffResolution(std::vector<std::string> filenames);
 
-<<<<<<< HEAD
+    //! return bit depth of tiff files. returns -1 if different bpp values are found
+    int getTiffBitDepth(std::vector<std::string> filenames);
+
     virtual void setNFrames(std::size_t nframes) { std::ignore = nframes; };
 
     //! Data shape (columns, rows, frames)
     std::size_t datashape[3]{0, 0, 0};
-    //! Reads the bit depth values from a given tiff files
-    int getTiffBitDepth(std::vector<std::string> filenames);
-
 
 
  protected:
-=======
-    //! return bit depth of tiff files. returns -1 if different bpp values are found
-    int getTiffBitDepth(std::vector<std::string> filenames);
-
- private:
->>>>>>> 6a0e8b1f
     void setReader(const DataFormat dataformat, const std::string& filename = "");
 
     std::string _name = ohkl::kw_datasetDefaultName;
