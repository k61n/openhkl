--- conflicted
+++ resolved
@@ -45,10 +45,6 @@
 
 #include <memory>
 #include <regex>
-<<<<<<< HEAD
-#include <regex>
-=======
->>>>>>> 2fb293eb
 #include <stdexcept>
 
 namespace ohkl {
