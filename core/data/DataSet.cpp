--- conflicted
+++ resolved
@@ -45,10 +45,6 @@
 
 #include <memory>
 #include <regex>
-<<<<<<< HEAD
-#include <regex>
-=======
->>>>>>> 6a0e8b1f
 #include <stdexcept>
 
 namespace ohkl {
@@ -138,17 +134,10 @@
 
     if (!_reader)
         setReader(DataFormat::TIFF);
-<<<<<<< HEAD
 
     TiffDataReader& tiffreader = *static_cast<TiffDataReader*>(_reader.get());
     tiffreader.setParameters(params);
 
-=======
-
-    TiffDataReader& tiffreader = *static_cast<TiffDataReader*>(_reader.get());
-    tiffreader.setParameters(params);
-
->>>>>>> 6a0e8b1f
     tiffreader.setTargetWidth(_diffractometer->detector()->nCols());
     tiffreader.setTargetHeight(_diffractometer->detector()->nRows());
 
@@ -176,20 +165,6 @@
     ohklLog(
         Level::Info, "DataSet '" + _name + "': RawDataReader parameters set.");
     params.log(Level::Info);
-}
-void DataSet::addTiffFrame(const std::string& tiffilename)
-{
-    if (!_reader)
-        setReader(DataFormat::TIFF);
-
-    // no mixing of different data format
-    if (_dataformat != DataFormat::TIFF)
-        throw std::runtime_error(
-            "DataSet '" + _name + "': To read a tif frame, data format must be tif.");
-
-    TiffDataReader& tiffreader = *static_cast<TiffDataReader*>(_reader.get());
-
-    tiffreader.addFrame(tiffilename);
 }
 void DataSet::addTiffFrame(const std::string& tiffilename)
 {
