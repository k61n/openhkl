//  ***********************************************************************************************
//
//  NSXTool: data reduction for neutron single-crystal diffraction
//
//! @file      core/experiment/PeakFinder.cpp
//! @brief     Implements class PeakFinder
//!
//! @homepage  ###HOMEPAGE###
//! @license   GNU General Public License v3 or higher (see COPYING)
//! @copyright Institut Laue-Langevin and Forschungszentrum Jülich GmbH 2016-
//! @authors   see CITATION, MAINTAINER
//
//  ***********************************************************************************************

#include "core/experiment/PeakFinder.h"

#include "base/geometry/AABB.h"
#include "base/utils/Logger.h"
#include "core/convolve/ConvolverFactory.h"
#include "core/data/DataSet.h"
#include "core/experiment/Experiment.h"
#include "core/instrument/Diffractometer.h"
#include "core/instrument/Sample.h"
#include "core/integration/Blob3D.h"
#include "core/peak/Peak3D.h"
#include "core/raw/IDataReader.h"
#include "core/shape/Octree.h"
#include <Eigen/Dense>
#include <cstdio>
#include <utility>
#include <vector>

using RealMatrix = Eigen::Matrix<double, Eigen::Dynamic, Eigen::Dynamic, Eigen::RowMajor>;

//  ***********************************************************************************************
//  local functions
//  ***********************************************************************************************

namespace {

void registerEquivalence(int a, int b, nsx::EquivalenceList& equivalences)
{
    if (a < b)
        equivalences.emplace_back(nsx::EquivalenceList::value_type(b, a));
    else
        equivalences.emplace_back(nsx::EquivalenceList::value_type(a, b));
}

bool sortEquivalences(const nsx::EquivalencePair& pa, const nsx::EquivalencePair& pb)
{
    if (pa.first < pb.first)
        return true;
    if (pa.first > pb.first)
        return false;
    return (pa.second < pb.second);
}

std::map<int, int> removeDuplicates(nsx::EquivalenceList& equivalences)
{
    auto beg = equivalences.begin();
    auto last = std::unique(equivalences.begin(), equivalences.end());

    std::map<int, int> mequiv;

    for (auto it = beg; it != last; ++it)
        mequiv.insert(*it);
    return mequiv;
}

void reassignEquivalences(std::map<int, int>& equivalences)
{
    for (auto it = equivalences.begin(); it != equivalences.end(); ++it) {
        auto found = equivalences.find(it->second);
        if (found != equivalences.end())
            it->second = found->second;
    }
}

} // namespace

namespace nsx {

//  ***********************************************************************************************
//  PeakFinder trivia
//  ***********************************************************************************************

PeakFinder::PeakFinder()
    : _handler(nullptr)
    , _threshold(80.0)
    , _peakScale(1.0)
    , _current_label(0)
    , _minSize(30)
    , _maxSize(10000)
    , _maxFrames(10)
    , _framesBegin(-1)

    , _framesEnd(-1)
{
    _convolver.reset(ConvolverFactory{}.create("annular", {{"r1", 5.}, {"r2", 10.}, {"r3", 15.}}));
}

std::vector<Peak3D*> PeakFinder::currentPeaks()
{
    std::vector<Peak3D*> output;
    for (const sptrPeak3D peak : _current_peaks)
        output.push_back(peak.get());
    return output;
}

PeakCollection* PeakFinder::getPeakCollection()
{
    PeakCollection* ptr = &_peak_collection;
    return ptr;
}

void PeakFinder::setPeakCollection(
    const std::string name, const nsx::listtype type,
    std::vector<std::shared_ptr<nsx::Peak3D>> peak_list)
{
    _peak_collection = PeakCollection(name, type);
    _peak_collection.populate(peak_list);
}

void PeakFinder::setHandler(const sptrProgressHandler& handler)
{
    _handler = handler;
}

void PeakFinder::setMaxFrames(int maxFrames)
{
    _maxFrames = maxFrames;
}

int PeakFinder::maxFrames() const
{
    return _maxFrames;
}

void PeakFinder::setMinSize(int size)
{
    _minSize = size;
}

int PeakFinder::minSize() const
{
    return _minSize;
}

void PeakFinder::setMaxSize(int size)
{
    _maxSize = size;
}

int PeakFinder::maxSize() const
{
    return _maxSize;
}

void PeakFinder::setFramesBegin(int framesBegin)
{
    _framesBegin = framesBegin;
}

int PeakFinder::framesBegin()
{
    return _framesBegin;
}

void PeakFinder::setFramesEnd(int framesEnd)
{
    _framesEnd = framesEnd;
}

int PeakFinder::framesEnd()
{
    return _framesEnd;
}

void PeakFinder::setConvolver(std::unique_ptr<Convolver> convolver)
{
    _convolver = std::move(convolver);
}

void PeakFinder::setConvolver(const Convolver& convolver)
{
    _convolver.reset(convolver.clone());
}

void PeakFinder::setThreshold(double value)
{
    _threshold = value;
}

//  ***********************************************************************************************
//  PeakFinder algorithm
//  ***********************************************************************************************

void PeakFinder::eliminateBlobs(std::map<int, Blob3D>& blobs) const
{
    // update progress handler
    if (_handler) {
        _handler->setStatus("Eliminating blobs which are too small or too large...");
        _handler->setProgress(0);
    }

    // dummies use to help progress handler
    int dummy = 0;
    int magic = 0.2 * std::distance(blobs.begin(), blobs.end());

    for (auto it = blobs.begin(); it != blobs.end();) {
        ++dummy;

        Blob3D& p = it->second;
        if (p.getComponents() < _minSize || p.getComponents() > _maxSize)
            it = blobs.erase(it);
        else
            it++;
        // update progress handler
        if ((dummy & magic) == 0 && _handler) {
            double total_dist = std::distance(blobs.begin(), blobs.end());
            double current_dist = std::distance(blobs.begin(), it);
            double progress = 100.0 * current_dist / total_dist;
            _handler->setProgress(50 + 0.5 * progress);
        }
    }

    if (_handler) {
        _handler->log("After elimination, " + std::to_string(blobs.size()) + " blobs remain");
        _handler->setProgress(100);
    }
}

void PeakFinder::mergeCollidingBlobs(const DataSet& data, std::map<int, Blob3D>& blobs) const
{
    // serial section below
    size_t num_blobs;

    do {
        nsx::EquivalenceList equivalences;
        num_blobs = blobs.size();

        if (_handler)
            _handler->log("number of blobs is " + std::to_string(num_blobs));

        // determine which additional blobs should be merged due to collisions /
        // intersection
        findCollisions(data, blobs, equivalences);
        // merge the remaining blobs
        mergeEquivalentBlobs(blobs, equivalences);
    } while (num_blobs != blobs.size());

    // remove blobs which are too small or too large
    eliminateBlobs(blobs);
}

void PeakFinder::findPrimaryBlobs(
    const DataSet& data, std::map<int, Blob3D>& blobs, nsx::EquivalenceList& equivalences,
    size_t begin, size_t end, int n_numor)
{
    int n_numors = _current_data.size();
    std::ostringstream oss;
    oss << "Finding blobs for numor " << n_numor + 1 << " of " << n_numors;

    // update via handler if necessary
    if (_handler) {
        _handler->setStatus(oss.str().c_str());
        _handler->setProgress(0);
    }

    // Map of Blobs (key : label, value : blob)
    blobs.clear();

    int nrows = data.nRows();
    int ncols = data.nCols();

    // Store labels of current and previous frames.
    std::vector<int> labels(nrows * ncols, 0);
    std::vector<int> labels2(nrows * ncols, 0);

    // Create empty equivalence table
    equivalences.clear();
    equivalences.reserve(100000);

    // Iterate on all pixels in the image
    // #pragma omp for schedule(dynamic, DYNAMIC_CHUNK)
    int nframes = 0;
    for (size_t idx = begin; idx < end; ++idx) {
        ++nframes;

        RealMatrix frame_data = data.frame(idx).cast<double>();
        RealMatrix filtered_frame = _convolver->convolve(frame_data);

        // Go the the beginning of data
        int index2D = 0;
        for (unsigned int row = 0; row < nrows; ++row) {
            for (unsigned int col = 0; col < ncols; ++col) {
                // Discard pixel if value < threshold
                if (filtered_frame(row, col) < _threshold) {
                    labels[index2D] = labels2[index2D] = 0;
                    index2D++;
                    continue;
                }

                // Gets labels of adjacent pixels
                int left = (col == 0 ? 0 : labels[index2D - 1]);
                int top = (row == 0 ? 0 : labels[index2D - ncols]);
                int previous = (idx == begin ? 0 : labels2[index2D]);
                // Encode type of config.
                int code = 0;
                code |= ((left != 0) << 0);
                code |= ((top != 0) << 1);
                code |= ((previous != 0) << 2);

                int label = 0;
                bool newlabel = false;
                switch (code) {
                    case 0:
                        label = ++_current_label;
                        newlabel = true;
                        break;
                    case 1: // Only left pixel
                        label = left;
                        break;
                    case 2: // Only top pixel
                        label = top;
                        break;
                    case 3: // Top and left
                        label = top;
                        if (top != left)
                            registerEquivalence(top, left, equivalences);
                        break;
                    case 4: // Only previous
                        label = previous;
                        break;
                    case 5: // Left and previous
                        label = left;
                        if (left != previous)
                            registerEquivalence(left, previous, equivalences);
                        break;
                    case 6: // Top and previous
                        label = top;
                        if (top != previous)
                            registerEquivalence(top, previous, equivalences);
                        break;
                    case 7: // All three
                        label = left;
                        if ((top == left) && (top != previous))
                            registerEquivalence(top, previous, equivalences);
                        else if ((top == previous) && (top != left))
                            registerEquivalence(top, left, equivalences);
                        else if ((left == previous) && (left != top))
                            registerEquivalence(left, top, equivalences);
                        else if ((left != previous) && (left != top) && (top != previous)) {
                            registerEquivalence(top, previous, equivalences);
                            registerEquivalence(top, left, equivalences);
                            registerEquivalence(left, previous, equivalences);
                        }
                        break;
                    default: break;
                }
                // If none of the neighbors have labels, create new one

                labels[index2D] = labels2[index2D] = label;
                index2D++;
                auto value = frame_data(row, col);
                // Create a new blob if necessary
                if (newlabel)
                    blobs.insert(std::make_pair(label, Blob3D(col, row, idx, value)));
                else {
                    auto it = blobs.find(label);
                    it->second.addPoint(col, row, idx, value);
                }
            }
        }

        if (_handler)
            _handler->setProgress(100.0 * nframes / (end - begin + 1));
    }

    if (_handler) {
        _handler->log("Found " + std::to_string(blobs.size()) + " blobs");
        _handler->setProgress(100);
    }
}

void PeakFinder::findCollisions(
    const DataSet& data, std::map<int, Blob3D>& blobs, nsx::EquivalenceList& equivalences) const
{
    // Clear the equivalence vectors for reuse purpose
    equivalences.clear();

    // update progress handler
    if (_handler) {
        _handler->setStatus("Finding blob collisions...");
        _handler->setProgress(0);
    }

    // Determine the AABB of the blobs
    std::map<const Ellipsoid*, int> boxes;

    Eigen::Vector3d center, extents;
    Eigen::Matrix3d axis;

    // dummies used to help progress handler
    int dummy = 0;
    int magic = 0.2 * std::distance(blobs.begin(), blobs.end());

    if (magic < 1)
        magic = 1;

    for (auto it = blobs.begin(); it != blobs.end();) {
        ++dummy;

        try {
            // toEllipsoid throws exception if mass is too small
            it->second.toEllipsoid(_peakScale, center, extents, axis);
        } catch (...) {
            it = blobs.erase(it);
            continue;
        }

        // if the threshold is too small it will break the OpenMP peak search
        // when the number of threads is very large
        if (extents.minCoeff() < 1.0e-13) {
            it = blobs.erase(it);
            continue;
        }

        auto ellipse = new Ellipsoid(center, extents, axis);
        boxes.insert(std::make_pair(ellipse, it->first));
        it++;

        // update progress handler
        if ((dummy % magic) == 0 && _handler) {
            double total_dist = std::distance(blobs.begin(), blobs.end());
            double current_dist = std::distance(blobs.begin(), it);
            double progress = 100.0 * current_dist / total_dist;
            _handler->setProgress(0.5 * progress);
            _handler->log("blob loop: " + std::to_string(progress));
        }
    }

    const auto& dectector = data.reader()->diffractometer()->detector();
    const int nrows = dectector->nRows();
    const int ncols = dectector->nCols();
    const int nframes = data.nFrames();

    Octree oct(
        Eigen::Vector3d(0.0, 0.0, 0.0),
        Eigen::Vector3d(double(ncols), double(nrows), double(nframes)));
    oct.setMaxDepth(6);
    oct.setMaxStorage(6);

    std::vector<const Ellipsoid*> xyz_sorted_ellipsoids;
    xyz_sorted_ellipsoids.reserve(boxes.size());
    for (const auto& it : boxes)
        xyz_sorted_ellipsoids.push_back(it.first);

    // Sort the ellipsoid by increasing x, y and z
    auto cmp = [](const Ellipsoid* ell1, const Ellipsoid* ell2) -> bool {
        auto&& c1 = ell1->center();
        auto&& c2 = ell2->center();

        if (c1[0] < c2[0])
            return true;
        if (c1[0] > c2[0])
            return false;

        if (c1[0] < c2[0])
            return true;
        if (c1[0] > c2[0])
            return false;

        if (c1[0] < c2[0])
            return true;
        if (c1[0] > c2[0])
            return false;

        return false;
    };
    std::sort(xyz_sorted_ellipsoids.begin(), xyz_sorted_ellipsoids.end(), cmp);

    for (const auto& it : xyz_sorted_ellipsoids)
        oct.addData(it);

    const std::set<std::pair<const Ellipsoid*, const Ellipsoid*>>& collisions = oct.getCollisions();

    // dummies used to help progress handler
    dummy = 0;
    magic = 0.02 * std::distance(collisions.begin(), collisions.end());

    if (magic < 1)
        magic = 1;

    for (auto&& it = collisions.begin(); it != collisions.end(); ++it) {
        const auto& bit1 = boxes.find(it->first);
        const auto& bit2 = boxes.find(it->second);
        registerEquivalence(bit1->second, bit2->second, equivalences);

        // update progress handler
        if ((dummy % magic) == 0 && _handler) {
            const double total_dist = std::distance(collisions.begin(), collisions.end());
            const double current_dist = std::distance(collisions.begin(), it);
            const double progress = 100.0 * current_dist / total_dist;
            _handler->setProgress(50 + 0.5 * progress);
        }
        ++dummy;
    }

    // calculation complete
    if (_handler) {
        _handler->log("Found " + std::to_string(equivalences.size()) + " equivalences");
        _handler->setProgress(100);
    }

    // free memory stored in unordered map
    for (const auto& it : boxes)
        delete it.first;
}

void PeakFinder::mergeEquivalentBlobs(
    std::map<int, Blob3D>& blobs, nsx::EquivalenceList& equivalences) const
{
    // initialize progress handler if necessary
    if (_handler)
        _handler->setProgress(0);

    // Sort the equivalences pair by ascending order of the first element
    // and if equal by ascending order of their second element.
    std::sort(equivalences.begin(), equivalences.end(), sortEquivalences);

    // Remove the duplicate pairs
    auto mequiv = removeDuplicates(equivalences);

    reassignEquivalences(mequiv);

    // dummy for calling progress updater
    int dummy = 0;
    int magic = 0.02 * std::distance(blobs.begin(), blobs.end());
    if (magic == 0)
        magic = 1;

    // Iterate on blobs and merge equivalences
    for (auto&& it = blobs.begin(); it != blobs.end();) {
        ++dummy;

        const auto match = mequiv.find(it->first);
        if (match == mequiv.end()) {
            // Nothing is found get to the next blob
            it++;
        } else {
            auto tomerge = blobs.find(match->second);
            // Should never be the case
            if (tomerge != blobs.end()) {
                tomerge->second.merge(it->second);
                it = blobs.erase(it);
            }
        }

        // update progress handler
        if ((dummy % magic) == 0 && _handler) {
            double total_dist = std::distance(blobs.begin(), blobs.end());
            double current_dist = std::distance(blobs.begin(), it);
            int progress = static_cast<int>(100.0 * current_dist / total_dist);
            _handler->setProgress(progress);
        }
    }

    // finalize update handler
    if (_handler)
        _handler->log("After merging, " + std::to_string(blobs.size()) + " blobs remain.");
}

/*
 * blob finding stages:
 *
 * initialize
 * iterate through frames
 *    add to collection if new label
 *    register equivalences
 * merge equivalent blobs
 * register collisions
 * merge colliding blobs
 *
 */
void PeakFinder::find(const DataList numors)
{
    nsxlog(Level::Info, "PeakFinder::find: starting, with", numors.size(), "numors");
    _current_peaks.clear();
    _current_data = numors;

    int i = 0;
    for (const auto& numor : numors) {
        if (numors.size() > 1)
            nsxlog(Level::Debug, "PeakFinder::find: starting numor", i + 1);
        PeakList numor_peaks;

        const auto& dectector = numor->reader()->diffractometer()->detector();
        const int nrows = dectector->nRows();
        const int ncols = dectector->nCols();
        const int nframes = numor->nFrames();

        // The blobs found for this numor
        std::map<int, Blob3D> blobs;

        if (_handler) {
            _handler->log("min comp is " + std::to_string(_minSize));
            _handler->log("max comp is " + std::to_string(_maxSize));
            _handler->log("search scale is " + std::to_string(_peakScale));
        }

        _current_label = 0;

        int loop_begin = _framesBegin;
        int loop_end = _framesEnd;
        if (loop_begin == -1)
            loop_begin = 0;
        if (loop_end == -1)
            loop_end = nframes;

        // keep frame indices in bounds for current numor
        if (loop_begin < 0)
            loop_begin = 0;
        if (loop_begin > nframes)
            loop_begin = nframes;
        if (loop_end < 0)
            loop_end = 0;
        if (loop_end > nframes)
            loop_end = nframes;

        std::map<int, Blob3D> local_blobs = {{}};
        nsx::EquivalenceList local_equivalences;

        // find blobs within the current frame range
        nsxlog(Level::Debug, "PeakFinder::find: findPrimary from", loop_begin, "to", loop_end);
        findPrimaryBlobs(*numor, local_blobs, local_equivalences, loop_begin, loop_end, i++);

        // merge adjacent blobs
        nsxlog(Level::Debug, "PeakFinder::find: mergeBlobs");
        mergeEquivalentBlobs(local_blobs, local_equivalences);

        nsxlog(Level::Debug, "PeakFinder::find: blob loop");
        // merge the blobs into the global set
        for (const auto& blob : local_blobs)
            blobs.insert(blob);

        mergeCollidingBlobs(*numor, blobs);
        nsxlog(Level::Debug, "PeakFinder::find: found blob collisions");

        if (_handler) {
            _handler->setStatus("Blob finding complete.");
            _handler->log("Blob finding complete.");
            _handler->log("Found " + std::to_string(blobs.size()) + " blobs");
            _handler->setProgress(100);
        }

        if (_handler) {
            _handler->setStatus("Computing bounding boxes...");
            _handler->setProgress(0);
        }

        int count = 0;

        const auto& kernel_size = _convolver->kernelSize();
        const auto& x_offset = kernel_size.first;
        const auto& y_offset = kernel_size.second;

        // AABB used for rejecting peaks which overlaps with detector boundaries
        AABB dAABB(
            Eigen::Vector3d(x_offset, y_offset, 0),
            Eigen::Vector3d(ncols - x_offset, nrows - y_offset, nframes - 1));

<<<<<<< HEAD
=======
        static const double peaksTooLargeLimit = 1e5;
        static const double peaksTooSmallLimit = 1e-5;

>>>>>>> 9d38694c
        std::size_t numPeaksTooSmallOrLarge = 0;
        std::size_t numPeaksOutsideFrames = 0;
        std::size_t numPeaksNotInDetArea = 0;

        for (auto& blob : blobs) {
            Eigen::Vector3d center, eigenvalues;
            Eigen::Matrix3d eigenvectors;

            blob.second.toEllipsoid(1.0, center, eigenvalues, eigenvectors);
            auto shape = Ellipsoid(center, eigenvalues, eigenvectors);

            auto p = sptrPeak3D(new Peak3D(numor, shape));
            const auto extents = p->shape().aabb().extents();

            // peak too small or too large
<<<<<<< HEAD
            if (extents.maxCoeff() > 1e5 || extents.minCoeff() < 1e-5) {
=======
            if (extents.maxCoeff() > peaksTooLargeLimit || extents.minCoeff() < peaksTooSmallLimit) {
>>>>>>> 9d38694c
                p->setSelected(false);
                ++numPeaksTooSmallOrLarge;
            }

            if (extents(2) > _maxFrames) {
                p->setSelected(false);
                ++numPeaksOutsideFrames;
            }

            // peak's bounding box not completely contained in detector image
            if (!dAABB.contains(p->shape().aabb())) {
                p->setSelected(false);
                ++numPeaksNotInDetArea;
            }

            p->setPredicted(false);
            numor_peaks.push_back(p);
            _current_peaks.push_back(p);

            ++count;

            if (_handler) {
                double progress = count * 100.0 / blobs.size();
                _handler->setProgress(progress);
            }
        }

        nsxlog(Level::Debug, "PeakFinder::find: blob loop done");

        if (_handler) {
            _handler->setStatus(
                ("Integrating " + std::to_string(numor_peaks.size()) + " peaks...").c_str());
            _handler->setProgress(0);
        }
<<<<<<< HEAD
        nsxlog(Level::Info, "PeakFinder::find:", numor_peaks.size(), "peaks found,",
            numPeaksTooSmallOrLarge, "peaks too small,",
            numPeaksOutsideFrames, "peaks outside frame range,",
            numPeaksNotInDetArea, "peaks not fully on detector.");
=======

        nsxlog(Level::Info, "PeakFinder::find:", 
                numor_peaks.size(), "peaks found,",
                numPeaksTooSmallOrLarge, "peaks too small,", 
                numPeaksOutsideFrames, "peaks outside frame range,", 
                numPeaksNotInDetArea, "peaks not fully on detector.");

>>>>>>> 9d38694c
        numor->close();
        if (_handler)
            _handler->log("Found " + std::to_string(numor_peaks.size()) + " peaks.");
    }

    if (_handler) {
        _handler->setStatus("Peak finding completed.");
        _handler->setProgress(100);
    }
    setPeakCollection("Found peaks", nsx::listtype::FOUND, _current_peaks);
    nsxlog(Level::Info, "PeakFinder::find: exit");
}

} // namespace nsx<|MERGE_RESOLUTION|>--- conflicted
+++ resolved
@@ -670,12 +670,9 @@
             Eigen::Vector3d(x_offset, y_offset, 0),
             Eigen::Vector3d(ncols - x_offset, nrows - y_offset, nframes - 1));
 
-<<<<<<< HEAD
-=======
         static const double peaksTooLargeLimit = 1e5;
         static const double peaksTooSmallLimit = 1e-5;
 
->>>>>>> 9d38694c
         std::size_t numPeaksTooSmallOrLarge = 0;
         std::size_t numPeaksOutsideFrames = 0;
         std::size_t numPeaksNotInDetArea = 0;
@@ -691,11 +688,7 @@
             const auto extents = p->shape().aabb().extents();
 
             // peak too small or too large
-<<<<<<< HEAD
-            if (extents.maxCoeff() > 1e5 || extents.minCoeff() < 1e-5) {
-=======
             if (extents.maxCoeff() > peaksTooLargeLimit || extents.minCoeff() < peaksTooSmallLimit) {
->>>>>>> 9d38694c
                 p->setSelected(false);
                 ++numPeaksTooSmallOrLarge;
             }
@@ -730,12 +723,6 @@
                 ("Integrating " + std::to_string(numor_peaks.size()) + " peaks...").c_str());
             _handler->setProgress(0);
         }
-<<<<<<< HEAD
-        nsxlog(Level::Info, "PeakFinder::find:", numor_peaks.size(), "peaks found,",
-            numPeaksTooSmallOrLarge, "peaks too small,",
-            numPeaksOutsideFrames, "peaks outside frame range,",
-            numPeaksNotInDetArea, "peaks not fully on detector.");
-=======
 
         nsxlog(Level::Info, "PeakFinder::find:", 
                 numor_peaks.size(), "peaks found,",
@@ -743,7 +730,6 @@
                 numPeaksOutsideFrames, "peaks outside frame range,", 
                 numPeaksNotInDetArea, "peaks not fully on detector.");
 
->>>>>>> 9d38694c
         numor->close();
         if (_handler)
             _handler->log("Found " + std::to_string(numor_peaks.size()) + " peaks.");
