//  ***********************************************************************************************
//
//  NSXTool: data reduction for neutron single-crystal diffraction
//
//! @file      core/experiment/Experiment.cpp
//! @brief     Implements class Experiment
//!
//! @homepage  ###HOMEPAGE###
//! @license   GNU General Public License v3 or higher (see COPYING)
//! @copyright Institut Laue-Langevin and Forschungszentrum Jülich GmbH 2016-
//! @authors   see CITATION, MAINTAINER
//
//  ***********************************************************************************************

#include <cstdio> // rename
#include <iostream>
#include <memory>
#include <stdexcept>
#include <string>
#include <utility>

#include "base/utils/Logger.h"
#include "base/utils/Path.h" // tempFilename
#include "base/utils/Units.h"
#include "core/data/DataSet.h"
#include "core/experiment/DataHandler.h"
#include "core/experiment/Experiment.h"
#include "core/experiment/ExperimentExporter.h"
#include "core/experiment/ExperimentImporter.h"
#include "core/experiment/InstrumentStateHandler.h"
#include "core/experiment/PeakHandler.h"
#include "core/experiment/UnitCellHandler.h"
#include "core/instrument/Diffractometer.h"
#include "core/instrument/Monochromator.h"
#include "core/instrument/Source.h"
#include "core/integration/GaussianIntegrator.h"
#include "core/integration/ISigmaIntegrator.h"
#include "core/integration/PixelSumIntegrator.h"
#include "core/integration/Profile1DIntegrator.h"
#include "core/integration/Profile3DIntegrator.h"
#include "core/integration/ShapeIntegrator.h"
#include "core/loader/IDataReader.h"
#include "core/peak/PeakCoordinateSystem.h"
#include "core/raw/DataKeys.h"
#include "core/raw/MetaData.h"
#include "core/statistics/CC.h"
#include "core/statistics/RFactor.h"
#include "manifest.h"

namespace nsx {

Experiment::~Experiment() = default;

Experiment::Experiment(const std::string& name, const std::string& diffractometerName) : _name(name)
{
    // start logging
    Logger::instance().start(nsx::kw_logFilename, Level::Info);
    nsxlog(Level::Info, "Git branch ", GIT_BRANCH, " / commit hash ", COMMIT_HASH);

    _instrumentstate_handler = std::make_unique<InstrumentStateHandler>();
    _data_handler =
        std::make_shared<DataHandler>(_name, diffractometerName, _instrumentstate_handler.get());
    _peak_handler = std::make_unique<PeakHandler>();
    _cell_handler = std::make_unique<UnitCellHandler>();

    _peak_finder = std::make_unique<PeakFinder>();
    _peak_filter = std::make_unique<PeakFilter>();
    _auto_indexer = std::make_unique<AutoIndexer>();
    _predictor = std::make_unique<Predictor>();
    _refiner = std::make_unique<Refiner>(_cell_handler.get());
    _integrator = std::make_unique<Integrator>(_data_handler);
    _peak_merger = std::make_unique<PeakMerger>();
}

const std::string& Experiment::name() const
{
    return _name;
}

void Experiment::setName(const std::string& name)
{
    _name = name;
}

void Experiment::setDefaultDMin()
{
    double lambda = getDiffractometer()->source().selectedMonochromator().wavelength();
    double d_min = lambda / 2.0;
    _predictor->parameters()->d_min = d_min;
    _auto_indexer->parameters()->d_min = d_min;
    _peak_filter->parameters()->d_min = d_min;
    _peak_merger->parameters()->d_min = d_min;
}

bool Experiment::acceptFoundPeaks(const std::string& name)
{
    std::vector<Peak3D*> peaks = _peak_finder->currentPeaks();
    return addPeakCollection(name, listtype::FOUND, peaks);
}

bool Experiment::acceptFoundPeaks(const std::string& name, const PeakCollection& found)
{
    std::vector<Peak3D*> peaks = found.getPeakList();

    if (!addPeakCollection(
            name, listtype::FOUND, peaks, found.isIndexed(), _peak_finder->isIntegrated())) {
        return false;
    }
    _peak_finder->setIntegrated(false); // reset for next use
    return true;
}

void Experiment::saveToFile(const std::string& path) const
{
    nsx::ExperimentExporter exporter;
    nsxlog(Level::Info, "Saving experiment to file: '" + path + "'");

    /* If the chosen path for saving is the same as the path of
       the current dataset file, then a two-step process is used
       to avoid HDF5 errors:
       1. Create a temporary file to store the data.
       2. After writing is finished, rename the temporary file
          to the original given path.
    */

    bool overwrite_datafile = false;
    for (const auto& [ds_nm, ds_ptr] : *_data_handler->getDataMap()) {
        const std::string nsx_filepath = ds_ptr->reader()->NSXfilepath();
        if (nsx_filepath == path) {
            overwrite_datafile = true;
            break;
        }
    }

    std::string filepath{path};
    if (overwrite_datafile) {
        // create a filename for the temporary datafile
        filepath = tempFilename(path);
        nsxlog(Level::Debug, "Saving experiment to temporary file '" + filepath + "'");
    }

    exporter.createFile(name(), getDiffractometer()->name(), filepath);

    std::map<std::string, DataSet*> data_sets;
    for (const auto& it : *_data_handler->getDataMap())
        data_sets.insert(std::make_pair(it.first, it.second.get()));
    exporter.writeData(data_sets);

    std::map<std::string, PeakCollection*> peak_collections;
    for (const auto& it : *_peak_handler->getPeakCollectionMap())
        peak_collections.insert(std::make_pair(it.first, it.second.get()));
    exporter.writePeaks(peak_collections);

    std::vector<UnitCell*> unit_cells;
    for (const auto& cell : *_cell_handler->getCellList())
        unit_cells.push_back(cell.get());
    exporter.writeUnitCells(unit_cells);

    std::map<DataSet*, InstrumentStateSet*> instrument_states;
    for (const auto& it : *_instrumentstate_handler->instrumentStateMap())
        instrument_states.insert({it.first.get(), it.second.get()});
    exporter.writeInstrumentStates(instrument_states);

    exporter.finishWrite();

    if (overwrite_datafile) {
        // rename the temporary datafile to the given filename
        const int rename_success = rename(filepath.c_str(), path.c_str());
        if (rename_success == 0) {
            nsxlog(
                Level::Debug,
                "Renamed the temporary file '" + filepath + "' " + "to '" + path + "'");
        } else {
            nsxlog(
                Level::Error,
                "Could not rename the temporary file '" + filepath + "' to '" + path
                    + "'. Data might be lost.");
        }
    }
}

void Experiment::loadFromFile(const std::string& path)
{
    nsx::ExperimentImporter importer;
    nsxlog(Level::Info, "Loading experiment from file: '" + path + "'");

    importer.setFilePath(path, this);
    importer.loadData(this);
    importer.loadUnitCells(this);
    importer.loadPeaks(this);
    importer.loadInstrumentStates(this);
    setDefaultDMin();
}

void Experiment::autoIndex(PeakCollection* peaks)
{

    auto params = _auto_indexer->parameters();

    std::string collection_name = nsx::kw_autoindexingCollection;

    _peak_filter->resetFiltering(peaks);
    _peak_filter->resetFilterFlags();
    _peak_filter->flags()->strength = true;
    _peak_filter->flags()->d_range = true;
    _peak_filter->flags()->frames = true;
    _peak_filter->parameters()->d_min = params->d_min;
    _peak_filter->parameters()->d_max = params->d_max;
    _peak_filter->parameters()->strength_min = params->strength_min;
    _peak_filter->parameters()->strength_max = params->strength_max;
    _peak_filter->parameters()->frame_min = params->first_frame;
    _peak_filter->parameters()->frame_max = params->last_frame;

    nsxlog(
        Level::Info, "Experiment::autoIndex: attempting with frames ", params->first_frame, " - ",
        params->last_frame);
    _peak_filter->filter(peaks);
    double npeaks = peaks->numberOfPeaks();
    double ncaught = peaks->numberCaughtByFilter();
    nsxlog(Level::Info, "Indexing using ", ncaught, " / ", npeaks, " peaks");
    _peak_handler->acceptFilter(collection_name, peaks, listtype::INDEXING);
    PeakCollection* indexing_collection = getPeakCollection(collection_name);
    _auto_indexer->autoIndex(indexing_collection);
    _peak_handler->removePeakCollection(collection_name);
}

void Experiment::buildShapeCollection(
    PeakCollection* peaks, sptrDataSet data, const ShapeCollectionParameters& params)
{
    nsxlog(Level::Info, "Experiment::buildShapeCollection");
    params.log(Level::Info);
    peaks->computeSigmas();

    _peak_filter->resetFiltering(peaks);
    _peak_filter->resetFilterFlags();
    _peak_filter->flags()->d_range = true;
    _peak_filter->flags()->strength = true;
    _peak_filter->parameters()->d_min = params.d_min;
    _peak_filter->parameters()->d_max = params.d_max;
    _peak_filter->parameters()->strength_min = params.strength_min;
    _peak_filter->parameters()->strength_max = params.strength_max;
    _peak_filter->filter(peaks);
    std::string collection_name = nsx::kw_fitCollection;
    PeakCollection fit_peaks(collection_name, listtype::FILTERED);
    fit_peaks.populateFromFiltered(peaks);

    if (fit_peaks.numberOfPeaks() == 0) {
        nsxlog(Level::Info, "Experiment::buildShapeCollection: no fit peaks found");
        return;
    }

    nsxlog(
        Level::Info, "Experiment::buildShapeCollection: ", fit_peaks.numberOfPeaks(), " / ",
        peaks->numberOfPeaks(), " fit peaks");

    nsx::AABB aabb;

    if (params.kabsch_coords) {
        const Eigen::Vector3d sigma(peaks->sigmaD(), peaks->sigmaD(), peaks->sigmaM());
        aabb.setLower(-params.peak_end * sigma);
        aabb.setUpper(params.peak_end * sigma);
    } else {
        const Eigen::Vector3d dx(params.nbins_x, params.nbins_y, params.nbins_z);
        aabb.setLower(-0.5 * dx);
        aabb.setUpper(0.5 * dx);
    }

    std::unique_ptr<ShapeCollection> shapes = std::make_unique<ShapeCollection>();

    std::vector<Peak3D*> fit_peak_list = fit_peaks.getPeakList();
    _integrator->integrateShapeCollection(fit_peak_list, data, shapes.get(), aabb, params);
    peaks->setShapeCollection(shapes);

    // shape_collection.updateFit(1000); // This does nothing!! - zamaan
    nsxlog(Level::Info, "Experiment::buildShapeCollection finished");
}

const UnitCell* Experiment::getAcceptedCell() const
{
    return getUnitCell(nsx::kw_acceptedUnitcell);
}

const UnitCell* Experiment::getReferenceCell() const
{
    return getUnitCell(nsx::kw_referenceUnitcell);
}

bool Experiment::refine(
    const PeakCollection* peaks, DataSet* data, sptrUnitCell cell /* = nullptr */)
{
    nsxlog(Level::Info, "Experiment::refine: Refining peak collection ", peaks->name());
    std::vector<Peak3D*> peak_list = peaks->getPeakList();
    _refiner->makeBatches(getInstrumentStateSet(data)->instrumentStates(), peak_list, cell);
    bool success = _refiner->refine();
    if (success) {
        nsxlog(Level::Info, "Refinement succeeded");
    } else {
        nsxlog(Level::Info, "Refinement failed");
    }
    return success;
}

void Experiment::updatePredictions(PeakCollection* predicted_peaks)
{
    auto peak_list = predicted_peaks->getPeakList();
    int update = _refiner->updatePredictions(peak_list);
    nsxlog(Level::Info, update, " peaks updated");
}

Integrator* Experiment::integrator()
{
    return _integrator.get();
}

// Data handler methods

Diffractometer* Experiment::getDiffractometer()
{
    return _data_handler->getDiffractometer();
}

const Diffractometer* Experiment::getDiffractometer() const
{
    return _data_handler->getDiffractometer();
}

void Experiment::setDiffractometer(const std::string& diffractometerName)
{
    _data_handler->setDiffractometer(diffractometerName);
}

const DataMap* Experiment::getDataMap() const
{
    return _data_handler->getDataMap();
}

sptrDataSet Experiment::getData(const std::string& name) const
{
    return _data_handler->getData(name);
}

DataList Experiment::getAllData()
{
    return _data_handler->getAllData();
}

int Experiment::numData() const
{
    return _data_handler->numData();
}

bool Experiment::addData(sptrDataSet data, bool default_states)
{
    if (!_data_handler->addData(data, data->name()), default_states) {
        return false;
    }
    setDefaultDMin();
    return true;
}

bool Experiment::hasData(const std::string& name) const
{
    return _data_handler->hasData(name);
}

void Experiment::removeData(const std::string& name)
{
    _data_handler->removeData(name);
}

// Peak handler methods
bool Experiment::addPeakCollection(
    const std::string& name, const listtype type, std::vector<Peak3D*> peaks)
{
    if (!_peak_handler->hasPeakCollection(name)) {
        _peak_handler->addPeakCollection(name, type, peaks);
        return true;
    }
    return false;
}

bool Experiment::addPeakCollection(
    const std::string& name, const listtype type, std::vector<Peak3D*> peaks, bool indexed,
    bool integrated)
{
    return _peak_handler->addPeakCollection(name, type, peaks, indexed, integrated);
}

bool Experiment::hasPeakCollection(const std::string& name)
{
    return _peak_handler->hasPeakCollection(name);
}

bool Experiment::hasPeakCollectionType(listtype t)
{
    return _peak_handler->hasPeakCollectionType(t);
}

bool Experiment::hasIntegratedPeakCollection()
{
    return _peak_handler->hasIntegratedPeakCollection();
}

PeakCollection* Experiment::getPeakCollection(const std::string name)
{
<<<<<<< HEAD
    if (name.empty())
        return nullptr;
=======
    if (name.empty()) return nullptr;
>>>>>>> aac8a4e7
    return _peak_handler->getPeakCollection(name);
}

void Experiment::removePeakCollection(const std::string& name)
{
    _peak_handler->removePeakCollection(name);
}

std::vector<std::string> Experiment::getCollectionNames() const
{
    return _peak_handler->getCollectionNames();
}

std::vector<std::string> Experiment::getCollectionNames(listtype lt) const
{
    return _peak_handler->getCollectionNames(lt);
}

int Experiment::numPeakCollections() const
{
    return _peak_handler->numPeakCollections();
}

bool Experiment::acceptFilter(std::string name, PeakCollection* collection, listtype lt)
{
    return _peak_handler->acceptFilter(name, collection, lt);
}

bool Experiment::clonePeakCollection(std::string name, std::string new_name)
{
    return _peak_handler->clonePeakCollection(name, new_name);
}

// Unit cell handler methods
bool Experiment::addUnitCell(const std::string& name, const UnitCell& unit_cell)
{
    return _cell_handler->addUnitCell(name, unit_cell);
}

bool Experiment::addUnitCell(
    const std::string& name, double a, double b, double c, double alpha, double beta, double gamma)
{
    return _cell_handler->addUnitCell(name, a, b, c, alpha, beta, gamma);
}

bool Experiment::addUnitCell(
    const std::string& name, double a, double b, double c, double alpha, double beta, double gamma,
    const std::string& space_group)
{
    return _cell_handler->addUnitCell(name, a, b, c, alpha, beta, gamma, space_group);
}

bool Experiment::hasUnitCell(const std::string& name) const
{
    return _cell_handler->hasUnitCell(name);
}

std::vector<std::string> Experiment::getUnitCellNames() const
{
    return _cell_handler->getUnitCellNames();
}

UnitCell* Experiment::getUnitCell(const std::string& name) const
{
    return _cell_handler->getUnitCell(name);
}

sptrUnitCell Experiment::getSptrUnitCell(const std::string& name) const
{
    return _cell_handler->getSptrUnitCell(name);
}

sptrUnitCell Experiment::getSptrUnitCell(const unsigned int id) const
{
    return _cell_handler->getSptrUnitCell(id);
}

void Experiment::removeUnitCell(const std::string& name)
{
    _cell_handler->removeUnitCell(name);
}

void Experiment::swapUnitCells(const std::string& old_cell, const std::string& new_cell)
{
    _cell_handler->swapUnitCells(old_cell, new_cell, _peak_handler.get());
}

int Experiment::numUnitCells() const
{
    return _cell_handler->numUnitCells();
}

bool Experiment::checkAndAssignUnitCell(
    PeakCollection* peaks, double length_tol, double angle_tol, std::string name)
{
    return _cell_handler->checkAndAssignUnitCell(
        peaks, _auto_indexer.get(), length_tol, angle_tol, name);
}

void Experiment::assignUnitCell(PeakCollection* peaks, std::string name)
{
    _cell_handler->assignUnitCell(peaks, name);
    peaks->setIndexed(true);
}

void Experiment::setReferenceCell(
    double a, double b, double c, double alpha, double beta, double gamma)
{
    _cell_handler->setReferenceCell(a, b, c, alpha, beta, gamma);
}

std::vector<std::string> Experiment::getCompatibleSpaceGroups() const
{
    return _cell_handler->getCompatibleSpaceGroups();
}

UnitCellHandler* Experiment::getCellHandler() const
{
    return _cell_handler.get();
}

bool Experiment::addInstrumentStateSet(sptrDataSet data)
{
    return _instrumentstate_handler->addInstrumentStateSet(data);
}

std::string Experiment::generatePeakCollectionName()
{
    return _peak_handler->generateName();
}

bool Experiment::addInstrumentStateSet(
    sptrDataSet data, const InstrumentStateList& states, bool overwrite)
{
    return _instrumentstate_handler->addInstrumentStateSet(data, states, overwrite);
}

bool Experiment::addInstrumentStateSet(
    sptrDataSet data, std::unique_ptr<InstrumentStateSet>& states)
{
    return _instrumentstate_handler->addInstrumentStateSet(data, states);
}

std::string Experiment::generateUnitCellName()
{
    return _cell_handler->generateUnitCellName();
}

InstrumentStateSet* Experiment::getInstrumentStateSet(const sptrDataSet& data)
{
    return _instrumentstate_handler->getInstrumentStateSet(data);
}

InstrumentStateSet* Experiment::getInstrumentStateSet(const DataSet* data)
{
    return _instrumentstate_handler->getInstrumentStateSet(data);
}

void Experiment::removeInstrumentStateSet(const sptrDataSet& data)
{
    _instrumentstate_handler->removeInstrumentStateSet(data);
}

int Experiment::numInstrumentStateSets() const
{
    return _instrumentstate_handler->numInstrumentStateSets();
}

void Experiment::setLastUnitCellIndex(unsigned int index)
{
    _cell_handler->setLastIndex(index);
}

std::vector<UnitCell*> Experiment::getUnitCells()
{
    return _cell_handler->getUnitCells();
}

} // namespace nsx<|MERGE_RESOLUTION|>--- conflicted
+++ resolved
@@ -403,12 +403,6 @@
 
 PeakCollection* Experiment::getPeakCollection(const std::string name)
 {
-<<<<<<< HEAD
-    if (name.empty())
-        return nullptr;
-=======
-    if (name.empty()) return nullptr;
->>>>>>> aac8a4e7
     return _peak_handler->getPeakCollection(name);
 }
 
