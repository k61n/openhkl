#!/usr/bin/env python3

'''
experiment.py

Generalised wrapper for Python/C++ (Swig) NSXTool interface.
'''

import sys
import os.path
import logging
from pdb import set_trace
sys.path.append("/home/zamaan/codes/nsxtool/current/build/swig")
sys.path.append("/G/sw/nsx/build/swig") # Joachim
import pynsx as nsx


def pynsxprint(printvalue):
    '''
    Print function to distinguish Python from C++ output
    '''
    print("PYNSX: " + str(printvalue))


class Experiment:
    '''
    This class is object is broadly similary to the nsx::Experiment class, with
    the data input simplified.
    '''

    _found_peaks = "peaks"
    _filtered_peaks = "filtered"
    _predicted_peaks = "predicted"
    _merged_peaks = "merged"
    _found_collection = None
    _filtered_collection = None
    _predicted_collection = None
    _merged_collection = None
    _data_quality = None
    _data_resolution = None
<<<<<<< HEAD
    _metadata = {}
=======
>>>>>>> a2bc514c

    def __init__(self, name, detector, params, verbose=False):
        '''
        Set up experiment object
        '''
        self._name = name
        self._nsxfile = self._name + ".nsx"
<<<<<<< HEAD
        self._metafile = self._name + ".meta"
=======
>>>>>>> a2bc514c
        self._verbose = verbose
        self._detector = detector
        self._dataformat = "raw"
        self._expt = nsx.Experiment(name, detector)
        self._params = params
        self._ref_cell = params.cell
        self._data_sets = []
        self._data_reader_factory = nsx.DataReaderFactory()
        self.set_reference_cell()

    def get_nsxfile(self):
        return self._nsxfile

    def set_logger(self, logger=None, format=None):
        if logger:
            self._logger = logger
        else:
            if not format:
                format = '%(name)s - %(levelname)s - %(message)s'
            logging.basicConfig(filename='nsx.log', filemode='w',
                                level=logging.INFO, format=format)
            self._logger = logging.getLogger("expt_logger")

    def get_logger(self):
        return self._logger

    def set_reference_cell(self):
        '''
        Add the reference unit cell to the nsx::experiment object
        '''
        a = self._params.cell['a']
        b = self._params.cell['b']
        c = self._params.cell['c']
        alpha = self._params.cell['alpha']
        beta = self._params.cell['beta']
        gamma = self._params.cell['gamma']
        self._expt.setReferenceCell(a, b, c, alpha, beta, gamma)

    def get_data(self, data_name):
        return self._expt.getData(data_name)

    def set_data_format(self, dataformat):
        self._dataformat = dataformat

    def add_data_set(self, data_name, filenames):
        if self._dataformat == 'raw':
            data = self.read_raw_data(data_name, filenames)
        elif self._dataformat == 'nexus':
            data = self.read_nexus_data(data_name, filenames)
        else:
            raise RuntimeError("No valid data reader specified")

        self.log(f'dataset {data_name}: nframes = {data.nFrames()}')
        self._expt.addData(data_name, data)
        self._data_sets.append(data_name)
<<<<<<< HEAD

    def get_number_of_peaks(self, collection):
        return self._expt.getPeakCollection(collection).numberOfPeaks()
=======
>>>>>>> a2bc514c

    def read_raw_data(self, data_name, filenames):
        '''
        Load raw datafiles (.tiff)
        '''
        data_params = nsx.RawDataReaderParameters()

        data_params.wavelength = self._params.detector['wavelength']
        data_params.delta_omega = self._params.detector['delta_omega']
        data_params.row_major = self._params.detector['row_major']
        data_params.swap_endian = self._params.detector['swap_endian']
        data_params.bpp = self._params.detector['bpp']

        reader = nsx.RawDataReader(filenames[0], self._expt.diffractometer())
        reader.setParameters(data_params)

        for filename in filenames[1:]:
            reader.addFrame(filename)
        reader.end()
        data = nsx.DataSet(reader)
        return data

    def read_nexus_data(self, data_name, filename):
        '''
        Load ILL Nexus datafiles (.nxs)
        '''
        diffractometer = nsx.Diffractometer.create(self._detector)
        extension = 'nxs'
        return self._data_reader_factory.create(extension, filename, diffractometer)

    def find_peaks(self, dataset, start_frame, end_frame):
        '''
        Find the peaks
        '''
        self.finder = self._expt.peakFinder()
        self.finder.setFramesBegin(start_frame)
        self.finder.setFramesEnd(end_frame)
        convolver = nsx.AnnularConvolver()
        self.finder.setConvolver(convolver)

        self.finder.setMinSize(self._params.finder['min_size'])
        self.finder.setMaxSize(self._params.finder['max_size'])
        self.finder.setPeakScale(self._params.finder['peak_scale'])
        self.finder.setThreshold(self._params.finder['threshold'])

        self.finder.find(dataset)

    def integrate_peaks(self):
        '''
        Integrate the peaks
        '''
        ltype = nsx.listtype_FOUND
        integrator_type = "Pixel sum integrator"
        integrator = self._expt.getIntegrator(integrator_type)
        integrator.setPeakEnd(self._params.integration['peak_area'])
        integrator.setBkgBegin(self._params.integration['background_lower'])
        integrator.setBkgEnd(self._params.integration['background_upper'])

        self._expt.integrateFoundPeaks(integrator_type)
        self._expt.acceptFoundPeaks(self._found_peaks)
<<<<<<< HEAD
        self._found_collection = self._expt.getPeakCollection(self._found_peaks)
        n_peaks = self._found_collection.numberOfPeaks()
=======
        self.found_collection = self._expt.getPeakCollection(self._found_peaks)
        n_peaks = self.found_collection.numberOfPeaks()
>>>>>>> a2bc514c
        return n_peaks

    def filter_peaks(self, filter_params):
        '''
        Filter the peaks
        '''
        min_strength = filter_params['min_strength']
        max_strength = filter_params['max_strength']
        min_d_range = filter_params['min_d_range']
        max_d_range = filter_params['max_d_range']

        filter = self._expt.peakFilter()
        # Filter by d-range and strength
        filter.setFilterStrength(True)
        filter.setFilterDRange(True)
        filter.setDRange(min_d_range, max_d_range)
        filter.setStrength(min_strength, max_strength)

<<<<<<< HEAD
        self._found_collection = self._expt.getPeakCollection(self._found_peaks)
        filter.resetFiltering(self._found_collection)
        filter.filter(self._found_collection)
        self._expt.acceptFilter(self._filtered_peaks, self._found_collection)
        self._filtered_collection = self._expt.getPeakCollection(self._filtered_peaks)
=======
        self.found_collection = self._expt.getPeakCollection(self._found_peaks)
        filter.resetFiltering(self.found_collection)
        filter.filter(self.found_collection)
        self._expt.acceptFilter(self._filtered_peaks, self.found_collection)
        self.filtered_collection = self._expt.getPeakCollection(self._filtered_peaks)
>>>>>>> a2bc514c

        n_caught = self._found_collection.numberCaughtByFilter()
        return n_caught

    def accept_unit_cell(self, peak_collection):
        length_tol = self._params.autoindexer['length_tol']
        angle_tol = self._params.autoindexer['angle_tol']
        return self._expt.acceptUnitCell(peak_collection, length_tol, angle_tol)

    def autoindex_dataset(self, dataset, start_frame, end_frame, length_tol, angle_tol):
        '''
        Compute the unit cells from the peaks most a given dataset.
        Returns True if unit cell found.
        '''

        self.length_tol = length_tol
        self.angle_tol = angle_tol
        self.find_peaks([dataset], start_frame, end_frame)
        npeaks = self.integrate_peaks()
        ncaught = self.filter_peaks(self._params.filter)
        self.log(f'Autoindex: {ncaught}/{npeaks} peaks caught by filter')
        self.log(f'Autoindex: {ncaught}/{npeaks} peaks caught by filter')
<<<<<<< HEAD
        return self.autoindex_peaks(self._found_collection, length_tol, angle_tol)
=======
        return self.autoindex_peaks(self.filtered_collection, length_tol, angle_tol)
>>>>>>> a2bc514c

    def autoindex_peaks(self, peak_collection, length_tol, angle_tol):
        '''
        Overload autoindex to take a peak collection instead of a dataset
        '''
        autoindexer_params = nsx.IndexerParameters()
        autoindexer_params.maxdim = self._params.autoindexer['max_dim']
        autoindexer_params.nSolutions = self._params.autoindexer['n_solutions']
        autoindexer_params.nVertices = self._params.autoindexer['n_vertices']
        autoindexer_params.subdiv = self._params.autoindexer['n_subdiv']
        autoindexer_params.indexingTolerance = \
            self._params.autoindexer['indexing_tol']
        autoindexer_params.minUnitCellVolume = \
            self._params.autoindexer['min_vol']
        self.auto_indexer = self._expt.autoIndexer()
        self.auto_indexer.setParameters(autoindexer_params)
        try:
<<<<<<< HEAD
            self.auto_indexer.autoIndex(peak_collection)
=======
            self.auto_indexer.autoIndex(peak_collection.getPeakList())
>>>>>>> a2bc514c
            solutions = self.auto_indexer.solutions()
            if self._verbose:
                self.log(f'Autoindex: cells')
                self.print_unit_cells()
            return self.accept_unit_cell(peak_collection)
        except RuntimeError:
            return None
<<<<<<< HEAD

=======


    def get_accepted_cell(self):
        return self._expt.getAcceptedCell()
>>>>>>> a2bc514c

    def build_shape_library(self, data):
        '''
        Build the shape library for predicting the weak peaks
        '''
        shapelib_params = nsx.ShapeLibParameters()

        shapelib_params.kabsch = self._params.shapelib['kabsch']
        shapelib_params.sigma_m = self._params.shapelib['sigma_m']
        shapelib_params.sigma_d = self._params.shapelib['sigma_d']
        shapelib_params.nx = self._params.shapelib['nx']
        shapelib_params.ny = self._params.shapelib['ny']
        shapelib_params.nz = self._params.shapelib['nz']
        shapelib_params.peak_scale = self._params.shapelib['peak_scale']
        shapelib_params.d_min = self._params.shapelib['d_min']
        shapelib_params.d_max = self._params.shapelib['d_max']
        shapelib_params.bkg_begin = self._params.shapelib['bkg_begin']
        shapelib_params.bkg_end = self._params.shapelib['bkg_end']
<<<<<<< HEAD
        self._found_collection = self._expt.getPeakCollection(self._found_peaks)
        self._expt.acceptUnitCell(self._found_collection)
        self._expt.buildShapeLibrary(self._found_collection, shapelib_params)
=======
        self.accept_unit_cell(self.filtered_collection)
        self._expt.buildShapeLibrary(self.filtered_collection, data, shapelib_params)
>>>>>>> a2bc514c

    def predict_peaks(self, data, interpolation):
        '''
        Predict shapes of weak peaks
        '''
        interpolation_types = {'None' : nsx.PeakInterpolation_NoInterpolation,
                               'InverseDistance:': nsx.PeakInterpolation_InverseDistance,
                               'Intensity:': nsx.PeakInterpolation_Intensity }
        interpol = interpolation_types[interpolation]
        prediction_params = nsx.PredictionParameters()
        prediction_params.d_min = self._params.prediction['d_min']
        prediction_params.d_max = self._params.prediction['d_max']
        prediction_params.radius = self._params.prediction['radius']
        prediction_params.frames = self._params.prediction['frames']
        prediction_params.min_neighbours = self._params.prediction['neighbours']
        self._expt.predictPeaks(self._predicted_peaks, data, prediction_params, interpol)
        self._predicted_collection = self._expt.getPeakCollection(self._predicted_peaks)

    def get_peak_collection(self, name):
        return self._expt.getPeakCollection(name)

    def merge_peaks(self):
        '''
        Merge strong peaks and predicted peaks
        '''
        friedel = self._params.merging['friedel']
        self._expt.setMergedPeaks(self._filtered_collection,
                                  self._predicted_collection, friedel)

    def get_statistics(self):
        '''
        Calculate R-factors and CC1/2, CC*
        '''
        d_min = self._params.merging['d_min']
        d_max = self._params.merging['d_max']
        n_shells = self._params.merging['n_shells']
        friedel = self._params.merging['friedel']

        self._expt.computeQuality(d_min, d_max, n_shells,
                                 self._predicted_collection,
                                 self._filtered_collection,
                                 friedel)
        self._data_resolution = self._expt.getResolution()
        self._data_quality = self._expt.getQuality
        self.log(f'R_merge          = {self._data_quality.Rmerge}')
        self.log(f'Expected R_merge = {self._data_quality.expectedRmerge}')
        self.log(f'R_meas           = {self._data_quality.Rmeas}')
        self.log(f'Expected R_meas  = {self._data_quality.expectedRmeas}')
        self.log(f'R_pim            = {self._data_quality.Rpim}')
        self.log(f'Expected R_pim   = {self._data_quality.expectedRpim}')
        self.log(f'CC_half          = {self._data_quality.CChalf}')
        self.log(f'CC_*             = {self._data_quality.CCstar}')

<<<<<<< HEAD
    def get_accepted_cell(self):
        return self._expt.getUnitCell("accepted")

=======
>>>>>>> a2bc514c

    def print_unit_cells(self):
        self.auto_indexer.printSolutions()

    def save(self):
        '''
        Save the experiment to self._name.nsx
        '''
        self.log(f"Saving experiment to file {self._nsxfile}")
        self._expt.saveToFile(self._nsxfile)

    def load(self):
        '''
        Load the experiment from self._name.nsx
        '''
        self.log(f"Loading experiment from {self._nsxfile}")
        if not os.path.isfile(self._nsxfile):
            raise OSError("f{self._nsxfile} not found")
        self._expt.loadFromFile(self._nsxfile)
<<<<<<< HEAD
        self._found_collection = self._expt.getPeakCollection(self._found_peaks)
        self._filtered_collection = \
=======
        self.found_collection = self._expt.getPeakCollection(self._found_peaks)
        self.filtered_collection = \
>>>>>>> a2bc514c
            self._expt.getPeakCollection(self._filtered_peaks)

    def remove_peak_collection(self, name):
        '''
        Delete a peak collection
        '''
        self._expt.removePeakCollection(name)

    def set_parameter(self, key, value):
        '''
        Set a parameter for the experiment
        '''
        self._params.set_parameter(key, value)

    def log(self, message, level=logging.INFO):
        '''
        Write a message to the log
        '''
<<<<<<< HEAD
        self._logger.log(level, message)

    def add_metadata(self, key, value):
        self._metadata[key] = value

    def write_metadata(self):
        with open(self._metafile, 'w') as outfile:
            for key in self._metadata:
                if isinstance(self._metadata[key], list):
                    for item in self._metadata[key]:
                        outfile.write(f'{key}     {item}\n')
                else:
                    outfile.write(f'{key}     {self._metadata[key]}\n')

    def read_metadata(self):
        with open(self._metafile, 'r') as infile:
            for line in infile:
                key, value = line.split()
                if key in self._metadata:
                    if isinstance(self._metadata[key], list):
                        self._metadata[key].append(value)
                    else:
                        self._metadata[key] = [self._metadata[key], value]
                else:
                    self._metadata[key] = value
=======
        self._logger.log(level, message)
>>>>>>> a2bc514c
<|MERGE_RESOLUTION|>--- conflicted
+++ resolved
@@ -38,10 +38,7 @@
     _merged_collection = None
     _data_quality = None
     _data_resolution = None
-<<<<<<< HEAD
     _metadata = {}
-=======
->>>>>>> a2bc514c
 
     def __init__(self, name, detector, params, verbose=False):
         '''
@@ -49,10 +46,7 @@
         '''
         self._name = name
         self._nsxfile = self._name + ".nsx"
-<<<<<<< HEAD
         self._metafile = self._name + ".meta"
-=======
->>>>>>> a2bc514c
         self._verbose = verbose
         self._detector = detector
         self._dataformat = "raw"
@@ -108,12 +102,9 @@
         self.log(f'dataset {data_name}: nframes = {data.nFrames()}')
         self._expt.addData(data_name, data)
         self._data_sets.append(data_name)
-<<<<<<< HEAD
 
     def get_number_of_peaks(self, collection):
         return self._expt.getPeakCollection(collection).numberOfPeaks()
-=======
->>>>>>> a2bc514c
 
     def read_raw_data(self, data_name, filenames):
         '''
@@ -174,13 +165,8 @@
 
         self._expt.integrateFoundPeaks(integrator_type)
         self._expt.acceptFoundPeaks(self._found_peaks)
-<<<<<<< HEAD
         self._found_collection = self._expt.getPeakCollection(self._found_peaks)
         n_peaks = self._found_collection.numberOfPeaks()
-=======
-        self.found_collection = self._expt.getPeakCollection(self._found_peaks)
-        n_peaks = self.found_collection.numberOfPeaks()
->>>>>>> a2bc514c
         return n_peaks
 
     def filter_peaks(self, filter_params):
@@ -199,19 +185,11 @@
         filter.setDRange(min_d_range, max_d_range)
         filter.setStrength(min_strength, max_strength)
 
-<<<<<<< HEAD
         self._found_collection = self._expt.getPeakCollection(self._found_peaks)
         filter.resetFiltering(self._found_collection)
         filter.filter(self._found_collection)
         self._expt.acceptFilter(self._filtered_peaks, self._found_collection)
         self._filtered_collection = self._expt.getPeakCollection(self._filtered_peaks)
-=======
-        self.found_collection = self._expt.getPeakCollection(self._found_peaks)
-        filter.resetFiltering(self.found_collection)
-        filter.filter(self.found_collection)
-        self._expt.acceptFilter(self._filtered_peaks, self.found_collection)
-        self.filtered_collection = self._expt.getPeakCollection(self._filtered_peaks)
->>>>>>> a2bc514c
 
         n_caught = self._found_collection.numberCaughtByFilter()
         return n_caught
@@ -234,11 +212,7 @@
         ncaught = self.filter_peaks(self._params.filter)
         self.log(f'Autoindex: {ncaught}/{npeaks} peaks caught by filter')
         self.log(f'Autoindex: {ncaught}/{npeaks} peaks caught by filter')
-<<<<<<< HEAD
         return self.autoindex_peaks(self._found_collection, length_tol, angle_tol)
-=======
-        return self.autoindex_peaks(self.filtered_collection, length_tol, angle_tol)
->>>>>>> a2bc514c
 
     def autoindex_peaks(self, peak_collection, length_tol, angle_tol):
         '''
@@ -256,11 +230,7 @@
         self.auto_indexer = self._expt.autoIndexer()
         self.auto_indexer.setParameters(autoindexer_params)
         try:
-<<<<<<< HEAD
             self.auto_indexer.autoIndex(peak_collection)
-=======
-            self.auto_indexer.autoIndex(peak_collection.getPeakList())
->>>>>>> a2bc514c
             solutions = self.auto_indexer.solutions()
             if self._verbose:
                 self.log(f'Autoindex: cells')
@@ -268,14 +238,6 @@
             return self.accept_unit_cell(peak_collection)
         except RuntimeError:
             return None
-<<<<<<< HEAD
-
-=======
-
-
-    def get_accepted_cell(self):
-        return self._expt.getAcceptedCell()
->>>>>>> a2bc514c
 
     def build_shape_library(self, data):
         '''
@@ -294,14 +256,9 @@
         shapelib_params.d_max = self._params.shapelib['d_max']
         shapelib_params.bkg_begin = self._params.shapelib['bkg_begin']
         shapelib_params.bkg_end = self._params.shapelib['bkg_end']
-<<<<<<< HEAD
         self._found_collection = self._expt.getPeakCollection(self._found_peaks)
         self._expt.acceptUnitCell(self._found_collection)
         self._expt.buildShapeLibrary(self._found_collection, shapelib_params)
-=======
-        self.accept_unit_cell(self.filtered_collection)
-        self._expt.buildShapeLibrary(self.filtered_collection, data, shapelib_params)
->>>>>>> a2bc514c
 
     def predict_peaks(self, data, interpolation):
         '''
@@ -355,12 +312,9 @@
         self.log(f'CC_half          = {self._data_quality.CChalf}')
         self.log(f'CC_*             = {self._data_quality.CCstar}')
 
-<<<<<<< HEAD
     def get_accepted_cell(self):
         return self._expt.getUnitCell("accepted")
 
-=======
->>>>>>> a2bc514c
 
     def print_unit_cells(self):
         self.auto_indexer.printSolutions()
@@ -380,13 +334,8 @@
         if not os.path.isfile(self._nsxfile):
             raise OSError("f{self._nsxfile} not found")
         self._expt.loadFromFile(self._nsxfile)
-<<<<<<< HEAD
         self._found_collection = self._expt.getPeakCollection(self._found_peaks)
         self._filtered_collection = \
-=======
-        self.found_collection = self._expt.getPeakCollection(self._found_peaks)
-        self.filtered_collection = \
->>>>>>> a2bc514c
             self._expt.getPeakCollection(self._filtered_peaks)
 
     def remove_peak_collection(self, name):
@@ -405,7 +354,6 @@
         '''
         Write a message to the log
         '''
-<<<<<<< HEAD
         self._logger.log(level, message)
 
     def add_metadata(self, key, value):
@@ -430,7 +378,4 @@
                     else:
                         self._metadata[key] = [self._metadata[key], value]
                 else:
-                    self._metadata[key] = value
-=======
-        self._logger.log(level, message)
->>>>>>> a2bc514c
+                    self._metadata[key] = value